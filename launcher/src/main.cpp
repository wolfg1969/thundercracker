--- conflicted
+++ resolved
@@ -8,11 +8,8 @@
 #include "elfmainmenuitem.h"
 #include "assets.gen.h"
 #include "applet/getgames.h"
-<<<<<<< HEAD
 #include "applet/status.h"
-=======
 #include "shared.h"
->>>>>>> 634b7e7c
 
 using namespace Sifteo;
 
@@ -38,7 +35,7 @@
 
 void main()
 {
-    AudioTracker::play(UISound_Startup);
+    AudioTracker::play(Tracker_Startup);
 
     // XXX: Also mostly just for testing.
     Events::cubeConnect.set(connect);
@@ -53,11 +50,6 @@
     // In simulation, if exactly one game is installed, run it immediately.
     ELFMainMenuItem::autoexec();
 
-<<<<<<< HEAD
-    AudioTracker::play(Tracker_Startup);
-
-=======
->>>>>>> 634b7e7c
     while (1) {
         static MainMenu menu;
         menu.init();
