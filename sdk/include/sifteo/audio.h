--- conflicted
+++ resolved
@@ -22,15 +22,7 @@
     AudioChannel() : handle(_SYS_AUDIO_INVALID_HANDLE)
     {}
 
-<<<<<<< HEAD
-    void init() {
-        _SYS_audio_enableChannel(&buf);
-    }
-
     bool play(const AssetAudio &mod, _SYSAudioLoopType loopMode = _SYS_LOOP_ONCE) {
-=======
-    bool play(const AssetAudio &mod, _SYSAudioLoopType loopMode = LoopOnce) {
->>>>>>> 41f08416
         return _SYS_audio_play(&mod.sys, &handle, loopMode);
     }
 
