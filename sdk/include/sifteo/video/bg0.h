/* -*- mode: C; c-basic-offset: 4; intent-tabs-mode: nil -*-
 *
 * This file is part of the public interface to the Sifteo SDK.
 * Copyright <c> 2012 Sifteo, Inc. All rights reserved.
 */

#pragma once
#ifdef NOT_USERSPACE
#   error This is a userspace-only header, not allowed by the current build.
#endif

#include <sifteo/abi.h>
#include <sifteo/macros.h>
#include <sifteo/math.h>
#include <sifteo/asset.h>

namespace Sifteo {

/**
 * @addtogroup video
 * @{
 */

/**
 * This is a VRAM accessor for drawing graphics in the BG0 mode.
 * We have an 18x18 tile grid, which wraps around in both axes.
 */
struct BG0Drawable {
    _SYSAttachedVideoBuffer sys;

    /**
     * Return the width, in tiles, of this mode
     */
    static unsigned tileWidth() {
        return _SYS_VRAM_BG0_WIDTH;
    }

    /**
     * Return the height, in tiles, of this mode
     */
    static unsigned tileHeight() {
        return _SYS_VRAM_BG0_WIDTH;
    }

    /**
     * Return the size of this mode as a vector, in tiles.
     */
    static UInt2 tileSize() {
        return vec(tileWidth(), tileHeight());
    }

    /**
     * Return the width, in pixels, of this mode
     */
    static unsigned pixelWidth() {
        return tileWidth() * 8;
    }

    /**
     * Return the height, in pixel, of this mode
     */
    static unsigned pixelHeight() {
        return tileHeight() * 8;
    }

    /**
     * Return the size of this mode as a vector, in pixels.
     */
    static UInt2 pixelSize() {
        return vec(pixelWidth(), pixelHeight());
    }

    /**
     * Returns the size of this drawable's tile data, in bytes
     */
    static unsigned sizeInBytes() {
        return tileWidth() * tileHeight() * 2;
    }

    /**
     * Returns the size of this drawable's tile data, in 16-bit words
     */
    static unsigned sizeInWords() {
        return tileWidth() * tileHeight();
    }

    /**
     * Erase mode-specific VRAM, filling the BG0 buffer with the specified
     * absolute tile index value and resetting the panning registers.
     */
    void erase(uint16_t index = 0) {
        _SYS_vbuf_fill(&sys.vbuf, 0, _SYS_TILE77(index), sizeInWords());
        setPanning(vec(0,0));
    }

    /**
     * Erase mode-specific VRAM, filling the BG0 buffer with the first tile
     * from the specified PinnedAssetImage and resetting the panning registers.
     */
    void erase(const PinnedAssetImage &image) {
        erase(image.tile(sys.cube, 0));
    }

    /**
     * Change the hardware pixel-panning origin for this mode. The supplied
     * vector is interpreted as the location on the tile buffer, in pixels,
     * where the origin of the LCD will begin.
     *
     * BG0 is an 18x18 buffer that wraps around in both directions.
     */ 
    void setPanning(Int2 pixels) {
        _SYS_vbuf_poke(&sys.vbuf, offsetof(_SYSVideoRAM, bg0_x) / 2,
            umod(pixels.x, pixelWidth()) |
            (umod(pixels.y, pixelHeight()) << 8));
    }

    /**
     * Retrieve the last value set by setPanning(), modulo the layer size
     * in pixels.
     */
    Int2 getPanning() const {
        unsigned word = _SYS_vbuf_peek(&sys.vbuf, offsetof(_SYSVideoRAM, bg0_x) / 2);
        return vec<int>(word & 0xFF, word >> 8);
    }

    /**
     * Calculate the video buffer address of a particular tile.
     * All coordinates must be in range. This function performs no clipping.
     */
    uint16_t tileAddr(UInt2 pos) {
        return pos.x + pos.y * tileWidth();
    }

    /**
     * Plot a single tile, by absolute tile index,
     * at location 'pos' in tile units.
     *
     * All coordinates must be in range. This function performs no clipping.
     */
    void plot(UInt2 pos, uint16_t tileIndex) {
        ASSERT(pos.x < tileWidth() && pos.y < tileHeight());
        _SYS_vbuf_poke(&sys.vbuf, tileAddr(pos), _SYS_TILE77(tileIndex));
    }

    /**
     * Plot a horizontal span of tiles, by absolute tile index,
     * given the position of the leftmost tile and the number of tiles to plot.
     *
     * All coordinates must be in range. This function performs no clipping.
     */
    void span(UInt2 pos, unsigned width, unsigned tileIndex)
    {
        ASSERT(pos.x <= tileWidth() && width <= tileWidth() &&
            (pos.x + width) <= tileWidth() && pos.y < tileHeight());
        _SYS_vbuf_fill(&sys.vbuf, tileAddr(pos), _SYS_TILE77(tileIndex), width);
    }

    /**
     * Plot a horizontal span of tiles, using the first tile of a pinned asset.
     * All coordinates must be in range. This function performs no clipping.
     */
    void span(UInt2 pos, unsigned width, const PinnedAssetImage &image)
    {
        span(pos, width, image.tile(sys.cube,0));
    }

    /**
     * Fill a rectangle of identical tiles, specified as a top-left corner
     * location and a size.
     *
     * All coordinates must be in range. This function performs no clipping.
     */
    void fill(UInt2 topLeft, UInt2 size, unsigned tileIndex)
    {
        while (size.y) {
            span(topLeft, size.x, tileIndex);
            size.y--;
            topLeft.y++;
        }
    }

    /**
     * Fill a rectangle of identical tiles, using the first tile of a
     * pinned asset.
     *
     * All coordinates must be in range. This function performs no clipping.
     */
    void fill(UInt2 topLeft, UInt2 size, const PinnedAssetImage &image)
    {
<<<<<<< HEAD
        fill(topLeft, size, image.tile(sys.cube, 0));
=======
        fill(topLeft, size, image.tile(sys.cube,0));
>>>>>>> 4132b773
    }

    /**
     * Draw a full AssetImage frame, with its top-left corner at the
     * specified location. Locations are specified in tile units, relative
     * to the top-left of the 18x18 grid.
     *
     * All coordinates must be in range. This function performs no clipping.
     */
    void image(UInt2 pos, const AssetImage &image, unsigned frame = 0)
    {
        _SYS_image_BG0Draw(&sys, image, tileAddr(pos), frame);
    }

    /**
     * Draw part of an AssetImage frame, with its top-left corner at the
     * specified location. Locations are specified in tile units, relative
     * to the top-left of the 18x18 grid.
     *
     * All coordinates must be in range. This function performs no clipping.
     */
    void image(UInt2 destXY, UInt2 size, const AssetImage &image, UInt2 srcXY, unsigned frame = 0)
    {
        _SYS_image_BG0DrawRect(&sys, image, tileAddr(destXY),
            frame, (_SYSInt2*) &srcXY, (_SYSInt2*) &size);
    }

    /**
     * Draw text, using an AssetImage as a fixed width font. Each character
     * is represented by a consecutive 'frame' in the image. Characters not
     * present in the font will be skipped.
     */
    void text(Int2 topLeft, const AssetImage &font, const char *str, char firstChar = ' ')
    {
        unsigned addr = tileAddr(topLeft);
        unsigned lineAddr = addr;
        char c;

        while ((c = *str)) {
            if (c == '\n') {
                addr = (lineAddr += tileWidth());
            } else {
                _SYS_image_BG0Draw(&sys, font, addr, c - firstChar);
                addr += font.tileWidth();
            }
            str++;
        }
    }

    /**
     * Return the VideoBuffer associated with this drawable.
     */
    _SYSVideoBuffer &videoBuffer() {
        return sys.vbuf;
    }

    /**
     * Return the CubeID associated with this drawable.
     */
    CubeID cube() const {
        return sys.cube;
    }
};

/**
 * @} end addtogroup video
 */

};  // namespace Sifteo<|MERGE_RESOLUTION|>--- conflicted
+++ resolved
@@ -187,11 +187,7 @@
      */
     void fill(UInt2 topLeft, UInt2 size, const PinnedAssetImage &image)
     {
-<<<<<<< HEAD
-        fill(topLeft, size, image.tile(sys.cube, 0));
-=======
         fill(topLeft, size, image.tile(sys.cube,0));
->>>>>>> 4132b773
     }
 
     /**
