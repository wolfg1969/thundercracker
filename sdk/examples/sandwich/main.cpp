--- conflicted
+++ resolved
@@ -42,15 +42,6 @@
 	  }
 	}
 #endif
-<<<<<<< HEAD
-	DialogData data;
-	DoDialog(data);
-=======
-	
-	//DialogTest();
->>>>>>> c28988bb
-
-	
 	{ // fake power-on
 		for(unsigned hack=0; hack<4; ++hack) {
 			for(unsigned i=0; i<NUM_CUBES; ++i) {
