--- conflicted
+++ resolved
@@ -82,11 +82,7 @@
 
 static bool Visit(BroadPath* outPath, BroadLocation loc, Side side, int depth, unsigned* outViewId) {
   BroadLocation next;
-<<<<<<< HEAD
-  if (!gGame.GetMap().GetBroadLocationNeighbor(loc, side, &next) || sVisitMask[next.view->Parent()->GetCube()] & (1<<next.subdivision)) {
-=======
   if (!gGame.GetMap().GetBroadLocationNeighbor(loc, side, &next) || sVisitMask[next.view->Parent().GetID()] & (1<<next.subdivision)) {
->>>>>>> 15bf7a12
     if (depth > 1) {
       Viewport *nextView = loc.view->Parent().VirtualNeighborAt(side);
       if (nextView && nextView->ShowingGatewayEdge() && nextView->Touched()) {
@@ -124,11 +120,7 @@
   }
   if (!anyTouches) { return false; }
   const BroadLocation* pRoot = gGame.GetPlayer().Current();
-<<<<<<< HEAD
-  sVisitMask[pRoot->view->Parent()->GetCube()] = (1 << pRoot->subdivision);
-=======
   sVisitMask[pRoot->view->Parent().GetID()] = (1 << pRoot->subdivision);
->>>>>>> 15bf7a12
   for(int side=0; side<NUM_SIDES; ++side) {
     outPath->steps[0] = side;
     if (Visit(outPath, *pRoot, (Side)side, 1, outViewId)) {
