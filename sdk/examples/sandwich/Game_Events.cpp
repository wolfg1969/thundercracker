#include "Game.h"
#include "Dialog.h"
#include "DrawingHelpers.h"


void Game::OnTick() {
  for(Bomb* p=mMap.BombBegin(); p!=mMap.BombEnd(); ++p) {
    if (p->FuseLit()) {
      p->UpdateFuse();
      if (!p->FuseLit()) { OnYesOhMyGodExplosion(*p); }
    }
  }
}

void Game::OnActiveTrigger() {
  Room* pRoom = mPlayer.GetRoom();
  if (pRoom->HasGateway()) {
    OnEnterGateway(pRoom->Gateway());
  } else if (pRoom->HasNPC()) {
    const auto& npc = pRoom->NPC();
    if (npc.optional) { OnNpcChatter(npc); }
  }  else if (pRoom->HasSwitch()) {
    OnToggleSwitch(pRoom->Switch());
  }
}

unsigned Game::OnPassiveTrigger() {
  Room* pRoom = mPlayer.GetRoom();
  if (pRoom->HasItem()) {
    OnPickup(*pRoom);
  } else if (pRoom->HasTrapdoor()) {
    OnTrapdoor(*pRoom);
    return TRIGGER_RESULT_PATH_INTERRUPTED;
  } else if (pRoom->HasNPC()) {
    const auto& npc = pRoom->NPC();
    if (!npc.optional) { OnNpcChatter(npc); }
  }
  return TRIGGER_RESULT_NONE;
}

void Game::OnYesOhMyGodExplosion(Bomb& bomb) {
  if (bomb.Item() == mPlayer.Equipment()) {
    mPlayer.CurrentView()->GetRoom().BombThisFucker();
    mPlayer.SetEquipment(0);
    mPlayer.CurrentView()->HideEquip();
  } else {
    auto p = ListLockedViews();
    while(p.MoveNext()) {
      auto& room = p->GetRoomView().GetRoom();
      if (room.HasItem() && (&room.Item() == bomb.Item())) {
        room.ClearTrigger();
        room.BombThisFucker();
        p->GetRoomView().Unlock();
        p->GetRoomView().HideItem();
        break;
      }
    }
  }

  //for(;;) DoPaint();
}

void Game::OnToggleSwitch(const SwitchData& pSwitch) {
  RestorePearlIdle();
  for(unsigned i=1; i<=7; ++i) { // magic
    mPlayer.CurrentView()->DrawTrapdoorFrame(i);
    Paint();
    Paint();
  }
  OnTriggerEvent(pSwitch.eventType, pSwitch.eventId);
  for(int i=6; i>=0; --i) { // magic
    mPlayer.CurrentView()->DrawTrapdoorFrame(i);
    Paint();
    Paint();
  }
}

void Game::OnTrapdoor(Room& room) {
  //-------------------------------------------------------------------------
  // PLAYER TRIGGERED TRAPDOOR
  // animate the tiles opening
  for(unsigned i=1; i<=7; ++i) { // magic
    mPlayer.CurrentView()->DrawTrapdoorFrame(i);
    Paint();
    Paint();
  }
  // animate pearl falling TODO
  mPlayer.CurrentView()->HidePlayer();
  for(unsigned i=0; i<16; ++i) {
    Paint();
  }
  // animate the tiles closing
  for(int i=6; i>=0; --i) { // magic
    mPlayer.CurrentView()->DrawTrapdoorFrame(i);
    Paint();
    Paint();
  }
  // pan to respawn point
  ScrollTo(room.Trapdoor().respawnRoomId);

  // fall
  auto &view = mPlayer.CurrentView()->Parent();
  int animHeights[] = { 48, 32, 16, 0, 8, 12, 16, 12, 8, 0 };
  for(unsigned i=0; i<arraysize(animHeights); ++i) {
    view.GetRoomView().DrawPlayerFalling(animHeights[i]);
    Paint();
  }
  auto& targetRoom = mMap.GetRoom(room.Trapdoor().respawnRoomId);
  mPlayer.SetPosition(targetRoom.Center(0));
  mPlayer.SetDirection(BOTTOM);
  view.ShowLocation(mPlayer.Position()/128, true);
  CheckMapNeighbors();
  Paint();
}

void Game::OnInventoryChanged() {
  auto p = ListViews();
  while(p.MoveNext()) {
    p->RefreshInventory();
  }
  // demo end-condition hack
  int count = 0;
  for(int i=0; i<4; ++i) {
    if(!mState.HasItem(i)) {
      return;
    }
  }
  mIsDone = true;
}


void Game::OnPickup(Room& room) {
  const auto& item = room.Item();
  const auto&itemType = gItemTypeData[item.itemId];
  if (itemType.storageType == STORAGE_EQUIPMENT) {

    //---------------------------------------------------------------------------
    // PLAYER TRIGGERED EQUIP PICKUP
    room.ClearTrigger();
    mPlayer.CurrentView()->HideItem();
    if (mPlayer.Equipment()) {
      OnDropEquipment(room);
    }
    PlaySfx(sfx_pickup);
    mPlayer.SetEquipment(&item);
    // do a pickup animation
    for(unsigned frame=0; frame<PlayerPickup.numFrames(); ++frame) {
      mPlayer.CurrentView()->SetPlayerFrame(PlayerPickup.tile(0) + (frame<<4));
      SystemTime t=SystemTime::now();
      Paint();
      SystemTime now;
      do {
        now = SystemTime::now();
        // this calc is kinda annoyingly complex
        float u = float(now - t) / 0.075f;
        const float du = 1.f / (float) PlayerPickup.numFrames();
        u = (frame + u) * du;
        u = 1.f - (1.f-u)*(1.f-u)*(1.f-u)*(1.f-u);
        Paint();
        mPlayer.CurrentView()->SetEquipPosition(vec(0.f, -float(ITEM_OFFSET) * u) );
      } while(now-t<0.075f);
    }
    mPlayer.CurrentView()->SetPlayerFrame(PlayerStand.tile(0)+ (BOTTOM<<4));
    DescriptionDialog(
      "ITEM DISCOVERED", 
      itemType.description, 
      mPlayer.CurrentView()->Parent()
    );
    if (gItemTypeData[item.itemId].triggerType == ITEM_TRIGGER_BOMB) {
      Bomb* p = mMap.BombFor(item);
      ASSERT(p);
      p->OnPickup();
      mPlayer.CurrentView()->Unlock();
    }
  } else {
    //-----------------------------------------------------------------------
    // PLAYER TRIGGERED ITEM OR KEY PICKUP
    if (mState.FlagTrigger(item.trigger)) { room.ClearTrigger(); }
    if (mState.PickupItem(item.itemId)) {
      PlaySfx(sfx_pickup);
      OnInventoryChanged();
    }
    // do a pickup animation
    for(unsigned frame=0; frame<PlayerPickup.numFrames(); ++frame) {
      mPlayer.CurrentView()->SetPlayerFrame(PlayerPickup.tile(0) + (frame<<4));
      SystemTime t=SystemTime::now();
      Paint();
      SystemTime now;
      do {
        // this calc is kinda annoyingly complex
        now = SystemTime::now();
        float u = float(now - t) / 0.075f;
        const float du = 1.f / (float) PlayerPickup.numFrames();
        u = (frame + u) * du;
        u = 1.f - (1.f-u)*(1.f-u)*(1.f-u)*(1.f-u);
        Paint();
        mPlayer.CurrentView()->SetItemPosition(vec(0.f, -36.f * u) );
      } while(now-t<0.075f);
    }
    mPlayer.CurrentView()->SetPlayerFrame(PlayerStand.tile(0)+ (BOTTOM<<4));
    DescriptionDialog(
      "ITEM DISCOVERED", 
      itemType.description, 
      mPlayer.CurrentView()->Parent()
    );
    mPlayer.CurrentView()->HideItem();        
  }

  OnTriggerEvent(item.trigger);
}

void Game::OnEnterGateway(const GatewayData& gate) {
  //---------------------------------------------------------------------------
  // PLAYER TRIGGERED GATEWAY
  const auto& targetMap = gMapData[gate.targetMap];
  if (mState.FlagTrigger(gate.trigger)) { mPlayer.GetRoom()->ClearTrigger(); }
  WalkTo(128 * mPlayer.GetRoom()->Location() + vec<int>(gate.x, gate.y));
  mPlayer.SetEquipment(0);
  if (gate.targetType == TARGET_TYPE_GATEWAY) {
    const auto& pTargetGate = targetMap.gates[gate.targetId];
    TeleportTo(gMapData[gate.targetMap], vec(
      128 * (pTargetGate.trigger.room % targetMap.width) + pTargetGate.x,
      128 * (pTargetGate.trigger.room / targetMap.width) + pTargetGate.y
    ));
  } else {
    const auto& targetRoom = targetMap.rooms[gate.targetId];
    TeleportTo(gMapData[gate.targetMap], vec(
      128 * (gate.targetId % targetMap.width) + (targetRoom.centerX<<4),
      128 * (gate.targetId / targetMap.width) + (targetRoom.centerX<<4)
    ));
  }

  OnTriggerEvent(gate.trigger);
  RestorePearlIdle();
}

void Game::OnNpcChatter(const NpcData& npc) {
  //-------------------------------------------------------------------------
  // PLAYER TRIGGERED NPC DIALOG
  mPlayer.SetStatus(PLAYER_STATUS_IDLE);
  mPlayer.CurrentView()->UpdatePlayer();
  for(int i=0; i<16; ++i) { Paint(); }
  if (mState.FlagTrigger(npc.trigger)) { mPlayer.GetRoom()->ClearTrigger(); }
  NpcDialog(gDialogData[npc.dialog], mPlayer.CurrentView()->Parent());
  DoPaint();
  OnTriggerEvent(npc.trigger);
<<<<<<< HEAD
  mPlayer.CurrentView()->Parent()->Restore();
=======
  mPlayer.CurrentView()->Parent().Restore();
>>>>>>> 15bf7a12
  RestorePearlIdle();
  DoPaint();
}

void Game::OnDropEquipment(Room& room) {
  const ItemData *pItem = mPlayer.Equipment();
  if (room.HasDepot()) {
    if (room.HasDepotContents()) {
      // no!
      mPlayer.CurrentView()->StartShake();
    } else {
      // place the item in the depot
      for(int frame=PlayerPickup.numFrames()-1; frame>0; --frame) {
        mPlayer.CurrentView()->SetPlayerFrame(PlayerPickup.tile(0) + (frame<<4));
        Wait(0.075f, false);
      }
      mPlayer.SetEquipment(0);
      room.SetDepotContents(pItem);
      mPlayer.CurrentView()->StartNod();
      mPlayer.CurrentView()->HideEquip();
      mPlayer.CurrentView()->RefreshDepot();
      mPlayer.CurrentView()->SetPlayerFrame(PlayerPickup.tile(0));
      Wait(0.075f, false);
      // check if event should fire
<<<<<<< HEAD
      const auto& map = *mMap.Data();
=======
      const auto& map = mMap.Data();
>>>>>>> 15bf7a12
      const auto& group = map.depotGroups[room.Depot().group];
      unsigned count = 0;
      for(const DepotData* p=map.depots; p->room != 0xff; ++p) {
        count += (p->group == room.Depot().group && mMap.GetRoom(p->room).HasDepotContents());
      }
      if (count == group.count) {
        while(mPlayer.CurrentView()->IsWobbly()) { Paint(); }
        Wait(0.5f, false);
        OnTriggerEvent(group.eventType, group.eventId);
      }
    }
  } else {
    // ensure this isn't a bomb site
    bool isRespawnRoom = false;
    for(auto b=mMap.BombBegin(); b!=mMap.BombEnd(); ++b) {
      if (&b->RespawnRoom() == &room) {
        isRespawnRoom = true;
        break;
      }
    }
    if (isRespawnRoom) {
      mPlayer.CurrentView()->StartShake();
    } else {
      // show the dropped item as a normal trigger
      for(int frame=PlayerPickup.numFrames()-1; frame>0; --frame) {
        mPlayer.CurrentView()->SetPlayerFrame(PlayerPickup.tile(0) + (frame<<4));
        Wait(0.075f, false);
      }
      mPlayer.SetEquipment(0);
      room.SetTrigger(TRIGGER_ITEM, &pItem->trigger);
      mPlayer.CurrentView()->HideEquip();
      mPlayer.CurrentView()->ShowItem(pItem);
      mPlayer.CurrentView()->SetPlayerFrame(PlayerPickup.tile(0));
      mPlayer.CurrentView()->StartNod();

      if (gItemTypeData[pItem->itemId].triggerType == ITEM_TRIGGER_BOMB) {
        mPlayer.CurrentView()->Lock();
      }

      Wait(0.075f, false);
    }

  }
}

void Game::OnUseEquipment() {
  // TODO: special cases for different types of equipment
  auto pRoom = mPlayer.GetRoom();
  if (pRoom->HasItem()) {
    OnPickup(*pRoom);
  } else {
    OnDropEquipment(*pRoom); // default
  }
  
}

bool Game::OnTriggerEvent(unsigned type, unsigned id) {
  switch(type) {
    case EVENT_ADVANCE_QUEST_AND_REFRESH: {
      mState.AdvanceQuest();
      mMap.RefreshTriggers();
      Viewport::Iterator p = ListViews();
      while(p.MoveNext()) {
        if (p->ShowingRoom()) {
          p->Restore();
        }
      }
      break;
    }
    case EVENT_ADVANCE_QUEST_AND_TELEPORT: {
      mState.AdvanceQuest();
      const QuestData* quest = mState.Quest();
      const MapData& map = gMapData[quest->mapId];
      const RoomData& room = map.rooms[quest->roomId];
      TeleportTo(map, vec<int> (
        128 * (quest->roomId % map.width) + 16 * room.centerX,
        128 * (quest->roomId / map.width) + 16 * room.centerY
      ));
      break;
    }
    case EVENT_OPEN_DOOR: {
      const bool needsPan = true;
      const DoorData& door = mMap.Data().doors[id];
      if (mState.IsActive(door.trigger)) {
        mState.FlagTrigger(door.trigger);
        //Room* targetRoom = mMap.GetRoom(door.trigger.room);
        bool didRestore = false;
        Viewport::Iterator p = ListViews();
        while(p.MoveNext()) {
          if (p->ShowingRoom() && p->GetRoomView().Id() == door.trigger.room) {
            p->GetRoomView().Restore();
            RoomNod(*p);
            didRestore = true;
            break;
          }
        }
        if (!didRestore) {
          ScrollTo(door.trigger.room);
          Wait(0.5f);
          mPlayer.CurrentView()->Parent().ShowLocation(mMap.GetLocation(door.trigger.room), true);
          Wait(0.5f);
          IrisOut(mPlayer.CurrentView()->Parent());
          mPlayer.CurrentView()->Parent().ShowLocation(mPlayer.Position()/128, true);
          Slide(mPlayer.CurrentView()->Parent());
          CheckMapNeighbors();
          Paint();
        }
        break;
      }
    }
    default: {
      return false;
    }
  }
  return true;
}

bool Game::TryEncounterBlock(Sokoblock& block) {
  const Int2 dir = BroadDirection();
  const Int2 loc_src = mPlayer.TargetRoom()->Location();
  const Int2 loc_dst = loc_src + dir;
  // no moving blocks off the map
  if (!mMap.Contains(loc_dst)) { return false; }
  Room& room = mMap.GetRoom(loc_dst);
  // no moving blocks into subdivided rooms
  if (room.IsSubdivided()) { return false; }
  // no moving blocks through walls or small portals
  Side dst_enter_side = LEFT;
  if (dir.x < 0) { dst_enter_side = RIGHT; }
  else if (dir.y > 0) { dst_enter_side = TOP; }
  else if (dir.y < 0) { dst_enter_side = BOTTOM; }
  if (room.CountOpenTilesAlongSide(dst_enter_side) < 4) {
    return false;
  }
  // no moving blocks onto other blocks
  for (Sokoblock* p=mMap.BlockBegin(); p!=mMap.BlockEnd(); ++p) {
    if (p != &block && room.IsShowingBlock(p)) {
      return false;
    }
  }
  return true;
}

bool Game::TryEncounterLava(Side dir) {
  ASSERT(0 <= dir && dir < 4);
  const Int2 baseTile = mPlayer.Position() >> 4;
  switch(dir) {
    case TOP: {
      const unsigned tid = mMap.GetGlobalTileId(baseTile - (vec<int>(1,1)));
      return mMap.IsTileLava(tid) || mMap.IsTileLava(tid+1);
    }
    case LEFT:
      return mMap.IsTileLava(mMap.GetGlobalTileId(baseTile - vec<int>(2,0)));
    case BOTTOM: {
      const unsigned tid = mMap.GetGlobalTileId(baseTile + vec<int>(-1,1));
      return mMap.IsTileLava(tid) || mMap.IsTileLava(tid+1);
    }
    default: // RIGHT
      return mMap.IsTileLava(mMap.GetGlobalTileId(baseTile + vec<int>(1,0)));
  }
}
<|MERGE_RESOLUTION|>--- conflicted
+++ resolved
@@ -244,11 +244,7 @@
   NpcDialog(gDialogData[npc.dialog], mPlayer.CurrentView()->Parent());
   DoPaint();
   OnTriggerEvent(npc.trigger);
-<<<<<<< HEAD
-  mPlayer.CurrentView()->Parent()->Restore();
-=======
   mPlayer.CurrentView()->Parent().Restore();
->>>>>>> 15bf7a12
   RestorePearlIdle();
   DoPaint();
 }
@@ -273,11 +269,7 @@
       mPlayer.CurrentView()->SetPlayerFrame(PlayerPickup.tile(0));
       Wait(0.075f, false);
       // check if event should fire
-<<<<<<< HEAD
-      const auto& map = *mMap.Data();
-=======
       const auto& map = mMap.Data();
->>>>>>> 15bf7a12
       const auto& group = map.depotGroups[room.Depot().group];
       unsigned count = 0;
       for(const DepotData* p=map.depots; p->room != 0xff; ++p) {
