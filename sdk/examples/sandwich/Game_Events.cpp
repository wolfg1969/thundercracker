--- conflicted
+++ resolved
@@ -29,8 +29,6 @@
   return TRIGGER_RESULT_NONE;
 }
 
-<<<<<<< HEAD
-=======
 void Game::OnToggleSwitch(const SwitchData* pSwitch) {
   RestorePearlIdle();
   for(unsigned i=1; i<=7; ++i) { // magic
@@ -46,7 +44,6 @@
   }
 }
 
->>>>>>> 539f9f0e
 void Game::OnTrapdoor(Room *pRoom) {
   //-------------------------------------------------------------------------
   // PLAYER TRIGGERED TRAPDOOR
