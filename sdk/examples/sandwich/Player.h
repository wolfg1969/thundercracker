#pragma once

#include "Map.h"
#include "Viewport.h"
class RoomView;
class Room;

#define WALK_SPEED 3
#define PLAYER_STATUS_IDLE 0
#define PLAYER_STATUS_WALKING 1

class Player {
private:
  int mStatus;
  BroadLocation mCurrent;
  BroadLocation mTarget;
  Int2 mPosition;
  int8_t mDir;
  uint8_t mAnimFrame;
  const ItemData* mEquipment;
  float mAnimTime;

public:
  void Init(Viewport* pPrimary);
  int AnimFrame();

  Room* GetRoom() const;

  BroadLocation* Current() { return &mCurrent; }
  BroadLocation* Target() { return &mTarget; }
  RoomView* CurrentView() { return mCurrent.view; }
  RoomView* TargetView() { return mTarget.view; }
  Room* CurrentRoom() { return &mCurrent.view->GetRoom(); }
  Room* TargetRoom() { return &mTarget.view->GetRoom(); }
<<<<<<< HEAD
  Viewport* View() const { return mTarget.view==0?mCurrent.view->Parent():mTarget.view->Parent(); }
=======
  Viewport& View() const { return mTarget.view==0 ? mCurrent.view->Parent() : mTarget.view->Parent(); }
>>>>>>> 15bf7a12
  Side Direction() { return (Side)mDir; }
  bool TestCollision(Sokoblock* block) const { return (mPosition - block->Position()).len2() < (48*48); }
  Int2 Position() const { return mPosition; }
  Int2 Location() const { return View().ShowingRoom() ? View().GetRoomView().Location() : mPosition/128; }
  int Status() const { return (Side)mStatus; }
  const ItemData* Equipment() const { return mEquipment; }
  bool CanCrossLava() const { return mEquipment && gItemTypeData[mEquipment->itemId].triggerType == ITEM_TRIGGER_BOOT; }

  void ConsumeEquipment();

  void SetStatus(int status);
  void SetDirection(Side dir) { mDir = dir; }
  void SetPosition(Int2 position) { mPosition = position; }
  void SetEquipment(const ItemData *equipId) { mEquipment = equipId; }

  void ClearTarget();
  void AdvanceToTarget();

  void Move(int dx, int dy);
  void Move(Int2 delta) { Move(delta.x, delta.y); }
  void Update();
};<|MERGE_RESOLUTION|>--- conflicted
+++ resolved
@@ -32,11 +32,7 @@
   RoomView* TargetView() { return mTarget.view; }
   Room* CurrentRoom() { return &mCurrent.view->GetRoom(); }
   Room* TargetRoom() { return &mTarget.view->GetRoom(); }
-<<<<<<< HEAD
-  Viewport* View() const { return mTarget.view==0?mCurrent.view->Parent():mTarget.view->Parent(); }
-=======
   Viewport& View() const { return mTarget.view==0 ? mCurrent.view->Parent() : mTarget.view->Parent(); }
->>>>>>> 15bf7a12
   Side Direction() { return (Side)mDir; }
   bool TestCollision(Sokoblock* block) const { return (mPosition - block->Position()).len2() < (48*48); }
   Int2 Position() const { return mPosition; }
