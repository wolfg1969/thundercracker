#include "Game.h"

ViewSlot* pInventory = 0;
ViewSlot* pMinimap = 0;

Cube* ViewSlot::GetCube() const {
	return gCubes + (this - gGame.ViewBegin());
}

Cube::ID ViewSlot::GetCubeID() const {
	return this - gGame.ViewBegin();
}

bool ViewSlot::Touched() const {
  return !mFlags.prevTouch && GetCube()->touching();
}

void ViewSlot::Init() {
	ViewMode mode(GetCube()->vbuf);
	mode.set();
	mode.clear();
  	mode.setWindow(0, 128);
	if (!gGame.ShowingMinimap() || pMinimap) {
		mFlags.view = VIEW_IDLE;
		mView.idle.Init();
	} else {
		pMinimap = this;
		mFlags.view = VIEW_MINIMAP;
		mView.minimap.Init();
	}
	gGame.NeedsSync();

}

void ViewSlot::HideSprites() {
	ViewMode mode = Graphics();
	for(unsigned i=0; i<8; ++i) {
		mode.hideSprite(i);
	}
}

void ViewSlot::SanityCheckVram() {
	ViewMode gfx(GetCube()->vbuf);
	//if (GetCube()->vbuf.peekb(offsetof(_SYSVideoRAM, mode)) != _SYS_VM_BG0_SPR_BG1) {
	if (!gfx.isInMode()) {
		gfx.setWindow(0,128);
		gfx.init();
	}
	gfx.BG0_setPanning(Vec2(0,0));
}

void ViewSlot::EvictSecondaryView(unsigned viewId, bool doFlush) {
	if (pInventory == this && viewId != VIEW_INVENTORY) { 
		pInventory = FindIdleView();
		if (pInventory) { pInventory->SetSecondaryView(VIEW_INVENTORY, doFlush); }
	}
	if (pMinimap == this && viewId != VIEW_MINIMAP) { 
		pMinimap = FindIdleView();
		if (pMinimap) { 
			pMinimap->SetSecondaryView(VIEW_MINIMAP, doFlush); 
		} else if (pInventory) {
			pInventory->SetSecondaryView(VIEW_MINIMAP, doFlush);
			pInventory = 0;
		} else {
			pMinimap = 0; 
		}
	}
}

<<<<<<< HEAD
bool ViewSlot::SetLocationView(unsigned roomId, Cube::Side side, bool force, bool doFlush) {
	unsigned view = side == SIDE_UNDEFINED ? VIEW_ROOM : VIEW_EDGE;
=======
bool ViewSlot::SetLocationView(Int2 location, Cube::Side side, bool force, bool doFlush) {
	unsigned view = side == SIDE_NONE ? VIEW_ROOM : VIEW_EDGE;
>>>>>>> 8f80ebcd
	if (!force && mFlags.view == view) {
		if (view == VIEW_ROOM && mView.room.Id() == roomId) { return false; }
		if (view == VIEW_EDGE && mView.edge.Id() == roomId && mView.edge.Side() == side) { return false; }
	}
	SanityCheckVram();
	mFlags.view = view;
	EvictSecondaryView(view, doFlush);
	if (view == VIEW_ROOM) {
		mView.room.Init(roomId);
	} else {
		mView.edge.Init(roomId, side);
	}
	if (doFlush) {
		#if GFX_ARTIFACT_WORKAROUNDS
			gGame.Paint(true);
			GetCube()->vbuf.touch();
		#endif
			gGame.Paint(true);
	}
	return true;
}

void ViewSlot::SetSecondaryView(unsigned viewId, bool doFlush) {
	mFlags.view = viewId;
	SanityCheckVram();
	EvictSecondaryView(viewId, doFlush);
	switch(viewId) {
		case VIEW_IDLE:
			mView.idle.Init();
			break;
		case VIEW_INVENTORY:
			pInventory = this;
			mView.inventory.Init();
			break;
		case VIEW_MINIMAP:
			pMinimap = this;
			mView.minimap.Init();
			break;
	}
	if (doFlush) {
		#if GFX_ARTIFACT_WORKAROUNDS
			gGame.Paint(true);
			GetCube()->vbuf.touch();
		#endif
			gGame.Paint(true);
	}
}

void ViewSlot::Restore(bool doFlush) {
	ViewMode mode = Graphics();
	mode.set();
	mode.clear();
  	mode.setWindow(0, 128);
	switch(mFlags.view) {
	case VIEW_IDLE:
		mView.idle.Restore();
		break;
	case VIEW_ROOM:
		mView.room.Restore();
		break;
	case VIEW_INVENTORY:
		mView.inventory.Restore();
		break;
	case VIEW_MINIMAP:
		mView.minimap.Restore();
		break;
	case VIEW_EDGE:
		mView.edge.Restore();
		break;
	}
	if (doFlush) {
		#if GFX_ARTIFACT_WORKAROUNDS
			gGame.Paint(true);
			GetCube()->vbuf.touch();
		#endif
		gGame.Paint(true);
	}
}

void ViewSlot::Update(float dt) {
	mFlags.prevTouch = GetCube()->touching();
	switch(mFlags.view) {
	case VIEW_ROOM:
		mView.room.Update(dt);
		break;
	case VIEW_INVENTORY:
		mView.inventory.Update(dt);
		break;
	case VIEW_MINIMAP:
		mView.minimap.Update(dt);
		break;
	case VIEW_EDGE:
		mView.edge.Update(dt);
		break;
	}
}
  
bool ViewSlot::ShowLocation(Int2 loc, bool force, bool doFlush) {
	// possibilities: show room, show edge, show corner
	const MapData& map = *gGame.GetMap()->Data();
	Cube::Side side = SIDE_UNDEFINED;
	if (loc.x < -1) {
		HideLocation(doFlush);
		return false;
	} else if (loc.x == -1) {
		if (loc.y >= 0 && loc.y < map.height) {
			loc.x = 0;
			side = SIDE_LEFT;
		} else {
			HideLocation(doFlush);
			return false;
		}
	} else if (loc.x < map.width) {
		if (loc.y < -1) {
			HideLocation(doFlush);
			return false;
		} else if (loc.y == -1) {
			loc.y = 0;
			side = SIDE_TOP;
		} else if (loc.y < map.height) {
			// noop
		} else if (loc.y == map.height) {
			loc.y = map.height-1;
			side = SIDE_BOTTOM;
		} else {
			HideLocation(doFlush);
			return false;
		}
	} else if (loc.x == map.width) {
		if (loc.y >= 0 && loc.y < map.height) {
			loc.x = map.width-1;
			side = SIDE_RIGHT;
		} else {
			HideLocation(doFlush);
			return false;
		}
	} else {
		HideLocation(doFlush);
		return false;
	}
	return SetLocationView(gGame.GetMap()->GetRoomId(loc), side, force, doFlush);
}

ViewSlot* ViewSlot::FindIdleView() {
	for (ViewSlot *p=gGame.ViewBegin(); p!=gGame.ViewEnd(); ++p) {
		if (p->ViewType() == VIEW_IDLE) { return p; }
	}
	return 0;
}

bool ViewSlot::HideLocation(bool doFlush) {
	if (IsShowingLocation()) {
		if (gGame.ShowingMinimap() && !pMinimap) {
			SetSecondaryView(VIEW_MINIMAP, doFlush);
		} else if (gGame.GetState()->HasAnyItems() && !pInventory) {
			SetSecondaryView(VIEW_INVENTORY, doFlush);
		} else {
			SetSecondaryView(VIEW_IDLE, doFlush);
		}
		return true;
	}
	return false;
}

void ViewSlot::RefreshInventory(bool doFlush) {
  if (mFlags.view == VIEW_INVENTORY) {
  	if (!gGame.GetState()->HasAnyItems()) {
  		SetSecondaryView(VIEW_IDLE, doFlush);
  	} else {
  		mView.inventory.OnInventoryChanged();
  	}
  } else if (mFlags.view == VIEW_IDLE && gGame.GetState()->HasAnyItems() && !pInventory) { 
	SetSecondaryView(VIEW_INVENTORY, doFlush);
  }
}

ViewSlot* ViewSlot::VirtualNeighborAt(Cube::Side side) const {
  Cube::ID neighbor = GetCube()->virtualNeighborAt(side);
  return neighbor == CUBE_ID_UNDEFINED ? 0 : gGame.ViewAt(neighbor-CUBE_ID_BASE);
}

//----------------------------------------------------------------------
// ACCELEROMETER SHTUFF
//----------------------------------------------------------------------

#ifdef SIFTEO_SIMULATOR
#define TILT_THRESHOLD 50
#else
#define TILT_THRESHOLD 35
#endif

Cube::Side ViewSlot::VirtualTiltDirection() const {
  Int2 accel = GetCube()->virtualAccel();
  if (accel.y < -TILT_THRESHOLD) {
    return 0;
  } else if (accel.x < -TILT_THRESHOLD) {
    return 1;
  } else if (accel.y > TILT_THRESHOLD) {
    return 2;
  } else if (accel.x > TILT_THRESHOLD) {
    return 3;
  } else {
    return -1;
  }
}<|MERGE_RESOLUTION|>--- conflicted
+++ resolved
@@ -67,13 +67,8 @@
 	}
 }
 
-<<<<<<< HEAD
 bool ViewSlot::SetLocationView(unsigned roomId, Cube::Side side, bool force, bool doFlush) {
 	unsigned view = side == SIDE_UNDEFINED ? VIEW_ROOM : VIEW_EDGE;
-=======
-bool ViewSlot::SetLocationView(Int2 location, Cube::Side side, bool force, bool doFlush) {
-	unsigned view = side == SIDE_NONE ? VIEW_ROOM : VIEW_EDGE;
->>>>>>> 8f80ebcd
 	if (!force && mFlags.view == view) {
 		if (view == VIEW_ROOM && mView.room.Id() == roomId) { return false; }
 		if (view == VIEW_EDGE && mView.edge.Id() == roomId && mView.edge.Side() == side) { return false; }
