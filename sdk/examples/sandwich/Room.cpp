--- conflicted
+++ resolved
@@ -48,31 +48,19 @@
   if (loc.x > 0) { 
     gGame.GetMap().GetRoom(loc+vec(-1,0)).SetDidBomb(RIGHT); 
   }
-<<<<<<< HEAD
-  if (loc.x < gGame.GetMap().Data()->width-1) { 
-=======
   if (loc.x < gGame.GetMap().Data().width-1) { 
->>>>>>> 15bf7a12
     gGame.GetMap().GetRoom(loc+vec(1,0)).SetDidBomb(LEFT); 
   }
   if (loc.y > 0) { 
     gGame.GetMap().GetRoom(loc+vec(0,-1)).SetDidBomb(BOTTOM); 
   }
-<<<<<<< HEAD
-  if (loc.y < gGame.GetMap().Data()->height-1) { 
-=======
   if (loc.y < gGame.GetMap().Data().height-1) { 
->>>>>>> 15bf7a12
     gGame.GetMap().GetRoom(loc+vec(0,1)).SetDidBomb(TOP); 
   }
 }
 
 const uint8_t* Room::OverlayBegin() const {
-<<<<<<< HEAD
-  return gGame.GetMap().Data()->rle_overlay + mOverlayIndex;
-=======
   return gGame.GetMap().Data().rle_overlay + mOverlayIndex;
->>>>>>> 15bf7a12
 }
 
 void Room::SetDiagonalSubdivision(const DiagonalSubdivisionData* diag) {
