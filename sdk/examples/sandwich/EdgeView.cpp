#include "Game.h"
#include "MapHelpers.h"

<<<<<<< HEAD
void EdgeView::Init(int roomId, Cube::Side side) {
	CORO_RESET;
	mRoomId = roomId;
	mSide = side;
	side = (side+2) % 4; // flip side
	// todo: compute screen orient
	ViewMode gfx = Parent()->Graphics();
	static const Vec2 start[8] = {
		Vec2(0,0), Vec2(0,0), Vec2(0, 15), Vec2(15,0),
	};
	static const Vec2 delta[4] = {
		Vec2(1,0), Vec2(0,1), Vec2(1,0), Vec2(0,1)
	};
	Cube::Side gateSide = SIDE_UNDEFINED;
	Room* pRoom = gGame.GetMap()->GetRoom(roomId);
	if (pRoom->HasGateway()) {
		// compute which "side" of the room the gateway is on
		mGateway = pRoom->TriggerAsGate();
		gateSide = ComputeGateSide(mGateway);
		if (gateSide == mSide) {
			// render gateway special
			for(int row=0; row<16; ++row)
			for(int col=0; col<16; ++col) {
				gfx.BG0_putTile(Vec2(col, row), BlackTile.tiles[0]);
			}
			gfx.BG0_drawAsset(Vec2(6, 5), IconPress);
		}
	}
	if (gateSide != mSide) {
		// render a side edge view
		mGateway = 0;
		gfx.BG0_drawAsset(Vec2(0,0), Blank);
		Vec2 p=start[side];
		for(int i=0; i<16; ++i) {
			gfx.BG0_putTile(p, Edge.tiles[side]);
			p += delta[side];
		}
	}
=======
void EdgeView::Init(Int2 location, Cube::Side side) {
	
>>>>>>> 8f80ebcd
}

void EdgeView::Restore() {
	Init(mRoomId, mSide);
}

void EdgeView::Update(float dt) {
	if (!mGateway) { return; }

	CORO_BEGIN;

	gGame.NeedsSync();
	CORO_YIELD;
	#if GFX_ARTIFACT_WORKAROUNDS		
		gGame.NeedsSync();
		Parent()->GetCube()->vbuf.touch();
		CORO_YIELD;
		gGame.NeedsSync();
		Parent()->GetCube()->vbuf.touch();
		CORO_YIELD;
	#endif
	Parent()->Graphics().setWindow(80+16,128-80-16);
	mDialog.Init(Parent()->GetCube());
	mDialog.Erase();
	mDialog.Show("Touch to go to"); {
		const MapData& targetMap = gMapData[mGateway->targetMap];
		mDialog.Show(targetMap.name);
	}
	gGame.NeedsSync();
	Parent()->GetCube()->vbuf.touch();
	CORO_YIELD;
	for(t=0; t<16; t++) {
		Parent()->Graphics().setWindow(80+15-(t),128-80-15+(t));
		mDialog.SetAlpha(t<<4);
		CORO_YIELD;
	}
	mDialog.SetAlpha(255);



	CORO_END;
}<|MERGE_RESOLUTION|>--- conflicted
+++ resolved
@@ -1,7 +1,6 @@
 #include "Game.h"
 #include "MapHelpers.h"
 
-<<<<<<< HEAD
 void EdgeView::Init(int roomId, Cube::Side side) {
 	CORO_RESET;
 	mRoomId = roomId;
@@ -9,10 +8,10 @@
 	side = (side+2) % 4; // flip side
 	// todo: compute screen orient
 	ViewMode gfx = Parent()->Graphics();
-	static const Vec2 start[8] = {
+	static const Int2 start[8] = {
 		Vec2(0,0), Vec2(0,0), Vec2(0, 15), Vec2(15,0),
 	};
-	static const Vec2 delta[4] = {
+	static const Int2 delta[4] = {
 		Vec2(1,0), Vec2(0,1), Vec2(1,0), Vec2(0,1)
 	};
 	Cube::Side gateSide = SIDE_UNDEFINED;
@@ -34,16 +33,12 @@
 		// render a side edge view
 		mGateway = 0;
 		gfx.BG0_drawAsset(Vec2(0,0), Blank);
-		Vec2 p=start[side];
+		Int2 p=start[side];
 		for(int i=0; i<16; ++i) {
 			gfx.BG0_putTile(p, Edge.tiles[side]);
 			p += delta[side];
 		}
 	}
-=======
-void EdgeView::Init(Int2 location, Cube::Side side) {
-	
->>>>>>> 8f80ebcd
 }
 
 void EdgeView::Restore() {
