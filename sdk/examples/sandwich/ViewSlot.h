--- conflicted
+++ resolved
@@ -59,11 +59,7 @@
 	ViewSlot* VirtualNeighborAt(Cube::Side side) const;
 
 private:
-<<<<<<< HEAD
 	bool SetLocationView(unsigned roomId, Cube::Side side, bool force, bool doFlush);
-=======
-	bool SetLocationView(Int2 location, Cube::Side side, bool force, bool doFlush);
->>>>>>> 8f80ebcd
 	void SetSecondaryView(unsigned viewId, bool doFlush);
 	void SanityCheckVram();
 	void EvictSecondaryView(unsigned viewId, bool doFlush);
