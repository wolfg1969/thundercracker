#include "Game.h"

#define SPRITE_DOT_ID	0

#define mCanvas         (Parent().Canvas())  
#define mDotSprite		(Parent().Canvas().sprites[0])

void MinimapView::Init() {
	auto& map = gGame.GetMap();
<<<<<<< HEAD
	const MapData* pData = map.Data();
	unsigned padLeft = (16 - pData->width) >> 1;
	unsigned padTop = (16 - pData->height) >> 1;
=======
	auto& data = map.Data();
	unsigned padLeft = (16 - data.width) >> 1;
	unsigned padTop = (16 - data.height) >> 1;
>>>>>>> 15bf7a12

	// replace drawAsset w/ putTile?

	// fill in the top
	for(unsigned row=0; row<padTop; ++row) {
		for(unsigned col=0; col<18; ++col) {
			mCanvas.bg0.image(vec(col, row), BlackTile);
		}
	}

	// fill in the map
	for(unsigned row=0; row<data.height; ++row) {
		unsigned y = row + padTop;
		// fill in the left
		for(unsigned col=0; col<padLeft; ++col) {
			mCanvas.bg0.image(vec(col, y), BlackTile);
		}
		// fill in the map data
		for(unsigned col=0; col<data.width; ++col) {
			unsigned x = col + padLeft;
			mCanvas.bg0.image(vec(x,y), MinimapBasic, ComputeTileId(col, row));
		}

		// fill in the right
		for (unsigned col=padLeft+data.width; col<18; ++col) {
			mCanvas.bg0.image(vec(col, y), BlackTile);
		}
	}

	// fill in the bottom
	for(unsigned row=padTop+data.height; row<18; ++row) {
		for(unsigned col=0; col<18; ++col) {
			mCanvas.bg0.image(vec(col, row), BlackTile);
		}
	}

	Int2 pan = vec(-((data.width%2)<<2), -((data.height%2)<<2));
	mCanvas.bg0.setPanning(pan);

	mCanvasOffset.x = 8 * padLeft - pan.x - 4;
	mCanvasOffset.x = 8 * padTop - pan.y - 4;

	mDotSprite.setImage(MinimapDot);
	mDotSprite.move(
		(gGame.GetPlayer().Position()<<3) / 128 + mCanvasOffset.toInt()
	);
}

void MinimapView::Restore() {
	Init();
}

void MinimapView::Update() {
	mDotSprite.move(
		(gGame.GetPlayer().Position()<<3) / 128 + mCanvasOffset.toInt()
	);
}

unsigned MinimapView::ComputeTileId(int lx, int ly) {
	auto& map = gGame.GetMap();
	unsigned t = ly > 0 && map.GetPortalY(lx, ly-1);
	unsigned l = lx > 0 && map.GetPortalX(lx-1, ly);
<<<<<<< HEAD
	unsigned b = ly < map.Data()->height-1 && map.GetPortalY(lx, ly);
	unsigned r = lx < map.Data()->width-1 && map.GetPortalX(lx, ly);
=======
	unsigned b = ly < map.Data().height-1 && map.GetPortalY(lx, ly);
	unsigned r = lx < map.Data().width-1 && map.GetPortalX(lx, ly);
>>>>>>> 15bf7a12
	return (t) | (l<<1) | (b<<2) | (r<<3);
}<|MERGE_RESOLUTION|>--- conflicted
+++ resolved
@@ -7,15 +7,9 @@
 
 void MinimapView::Init() {
 	auto& map = gGame.GetMap();
-<<<<<<< HEAD
-	const MapData* pData = map.Data();
-	unsigned padLeft = (16 - pData->width) >> 1;
-	unsigned padTop = (16 - pData->height) >> 1;
-=======
 	auto& data = map.Data();
 	unsigned padLeft = (16 - data.width) >> 1;
 	unsigned padTop = (16 - data.height) >> 1;
->>>>>>> 15bf7a12
 
 	// replace drawAsset w/ putTile?
 
@@ -78,12 +72,7 @@
 	auto& map = gGame.GetMap();
 	unsigned t = ly > 0 && map.GetPortalY(lx, ly-1);
 	unsigned l = lx > 0 && map.GetPortalX(lx-1, ly);
-<<<<<<< HEAD
-	unsigned b = ly < map.Data()->height-1 && map.GetPortalY(lx, ly);
-	unsigned r = lx < map.Data()->width-1 && map.GetPortalX(lx, ly);
-=======
 	unsigned b = ly < map.Data().height-1 && map.GetPortalY(lx, ly);
 	unsigned r = lx < map.Data().width-1 && map.GetPortalX(lx, ly);
->>>>>>> 15bf7a12
 	return (t) | (l<<1) | (b<<2) | (r<<3);
 }