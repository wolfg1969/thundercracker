--- conflicted
+++ resolved
@@ -18,11 +18,7 @@
   Room mRooms[ROOM_CAPACITY];
 
 public:
-<<<<<<< HEAD
-
   void Init();
-=======
-  Map();
   
   bool IsShowing(const MapData& map) const { return mData == &map; }
   bool CanTraverse(Vec2 loc, Cube::Side direction) const;
@@ -33,11 +29,6 @@
 
   bool FindPath(Vec2 originLocation, Cube::Side direction, MapPath* outPath);
   bool IsVertexWalkable(Vec2 globalVertex);
-
-  //unsigned FrameCountForTile(int lid) {
-    
-  //}
->>>>>>> d00e3ae3
 
   // Map Data Getters
 
