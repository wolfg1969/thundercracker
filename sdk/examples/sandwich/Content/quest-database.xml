--- conflicted
+++ resolved
@@ -1,18 +1,13 @@
 <quest-database>
 	<!--<quest id="tutorial" map="sandbox" x="0" y="1" />-->
-	<quest id="temple_level1" map="temple_level1" x="0" y="2" />
+	<!--quest id="temple_level1" map="temple_level1" x="0" y="2" /-->
 	<!--<quest id="temple_level2" map="temple_level3" x="2" y="3" />-->
 	<!--<quest id="temple_level3" map="temple_level3" x="2" y="3" />-->
 	<!--<quest id="temple_level1" map="temple_level1" x="0" y="2" />-->
 
 	<!--<quest id="tutorial" map="sandbox" x="0" y="1" /> -->
 
-<<<<<<< HEAD
-	<quest id="joshtest" map="temple_level1" x="3" y="0" />
 	<quest id="enginedev" map="sandbox" x="0" y="1" />
-	<quest id="getBread" map="castle" x="3" y="0" />
-=======
->>>>>>> 28270a5e
 	<quest id="followSprout1" map="forest" x="2" y="5" />
 	<quest id="followSprout2" map="forest" x="2" y="5" />
 	<quest id="followSprout3" map="forest" x="2" y="5" />
