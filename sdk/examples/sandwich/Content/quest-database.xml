--- conflicted
+++ resolved
@@ -1,21 +1,5 @@
 <quest-database>
-<<<<<<< HEAD
 
-	<quest id="enginedev" map="sandbox" x="1" y="3" />
-
-	<quest id="temple_level1" map="temple_level1" x="0" y="2" />	
-	<quest id="temple_level2" map="temple_level3" x="2" y="3" />
-	<quest id="temple_level3" map="temple_level3" x="3" y="3" />
-	
-	<quest id="tutorial" map="forest" x="3" y="5" />
-
-
-	
-	
-	<!--<quest id="temple_level1" map="temple_level1" x="0" y="2" />-->
-=======
-
->>>>>>> 539f9f0e
 
 	<quest id="temple_level1" map="temple_level1" x="0" y="2" />	
 	<quest id="temple_level7" map="temple_level7" x="0" y="3" />
