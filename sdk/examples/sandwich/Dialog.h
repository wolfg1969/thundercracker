#pragma once

#include "Common.h"

class Dialog {
private:
    Cube* mCube;
<<<<<<< HEAD
    int16_t mPositionX;
    int16_t mPositionY;
=======
    Int2 mPosition;
>>>>>>> 8f80ebcd

public:
    void Init(Cube *cube);
    Cube* GetCube() const { return mCube; }
    void ShowAll(const char* lines);
    const char* Show(const char* msg);
    void Erase();
    void SetAlpha(uint8_t alpha);

private:    
    void DrawGlyph(char ch);
    unsigned MeasureGlyph(char ch);
    void DrawText(const char* msg);
    void MeasureText(const char *str, unsigned *outCount, unsigned *outPx);

};<|MERGE_RESOLUTION|>--- conflicted
+++ resolved
@@ -5,12 +5,7 @@
 class Dialog {
 private:
     Cube* mCube;
-<<<<<<< HEAD
-    int16_t mPositionX;
-    int16_t mPositionY;
-=======
     Int2 mPosition;
->>>>>>> 8f80ebcd
 
 public:
     void Init(Cube *cube);
