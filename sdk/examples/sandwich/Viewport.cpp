--- conflicted
+++ resolved
@@ -33,14 +33,10 @@
 	if (mCanvas.mode() == BG0_SPR_BG1) {
 	  	mCanvas.bg0.setPanning(vec(0,0));
 		for(unsigned i=0; i<8; ++i) { mCanvas.sprites[i].hide(); }
-<<<<<<< HEAD
-		mCanvas.bg1.eraseMask(false); 
-=======
 		if (mFlags.hasOverlay) {
 			mCanvas.bg1.erase(); 
 			mFlags.hasOverlay = 0;
 		}
->>>>>>> 15bf7a12
 	} else {
 		mCanvas.initMode(BG0_SPR_BG1);
 	}
@@ -154,11 +150,7 @@
 	}
 
 	// possibilities: show room, show edge, show corner
-<<<<<<< HEAD
-	const MapData& map = *gGame.GetMap().Data();
-=======
 	auto& map = gGame.GetMap().Data();
->>>>>>> 15bf7a12
 	Side side = NO_SIDE;
 	if (loc.x < -1) {
 		HideLocation();
