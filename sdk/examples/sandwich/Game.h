--- conflicted
+++ resolved
@@ -36,7 +36,7 @@
   inline ViewSlot* ViewBegin() { return mViews; }
   inline ViewSlot* ViewEnd() { return mViews+NUM_CUBES; }
   inline unsigned AnimFrame() const { return mAnimFrames; }
-  inline Vec2 BroadDirection() {
+  inline Int2 BroadDirection() {
     ASSERT(mPlayer.Target()->view);
     return mPlayer.TargetRoom()->Location() - mPlayer.CurrentRoom()->Location();
   }
@@ -68,13 +68,9 @@
 
   void WalkTo(Int2 position, bool dosfx=true);
   void MovePlayerAndRedraw(int dx, int dy);
-<<<<<<< HEAD
   int MovePlayerOneTile(Cube::Side dir, int progress, Sokoblock *blockToPush=0);
-  void MoveBlock(Sokoblock* block, Vec2 u);
-  void TeleportTo(const MapData& m, Vec2 position);
-=======
+  void MoveBlock(Sokoblock* block, Int2 u);
   void TeleportTo(const MapData& m, Int2 position);
->>>>>>> 8f80ebcd
   void IrisOut(ViewSlot* view);
   void Zoom(ViewSlot* view, int roomId);
   void DescriptionDialog(const char* hdr, const char* msg, ViewSlot *view);
