/*
 * Sifteo SDK Example.
 */

#include <sifteo.h>
#include "assets.gen.h"
using namespace Sifteo;

<<<<<<< HEAD
=======
static const unsigned gNumCubes = 12;
static VideoBuffer vid[CUBE_ALLOCATION];
>>>>>>> 1df3ec97
static Metadata M = Metadata()
    .title("Sensors SDK Example")
    .package("com.sifteo.sdk.sensors", "1.0")
    .icon(Icon)
    .cubeRange(0, CUBE_ALLOCATION);

static VideoBuffer vid[CUBE_ALLOCATION];

static void updateNeighbors(unsigned firstCube, unsigned secondCube);

class EventCounters {
public:
    struct CubeInfo {
        unsigned touch;
        unsigned shake;
        unsigned neighborAdd;
        unsigned neighborRemove;
    } cubes[CUBE_ALLOCATION];

    void install()
    {
        Events::cubeTouch.set(&EventCounters::onTouch, this);
        Events::cubeShake.set(&EventCounters::onShake, this);
        Events::neighborAdd.set(&EventCounters::onNeighborAdd, this);
        Events::neighborRemove.set(&EventCounters::onNeighborRemove, this);
<<<<<<< HEAD
        Events::cubeConnect.set(&EventCounters::onConnect, this);
    }

private:
    void onConnect(unsigned cube)
    {
        LOG("Cube %d connected\n", cube);
        bzero(cubes[cube]);
        vid[cube].initMode(BG0_ROM);
        vid[cube].attach(cube);
    }

    void onTouch(unsigned cube)
=======
        Events::cubeAccelChange.set(&EventCounters::onAccelChange, this);
    }

private:
    void onTouch(unsigned id)
>>>>>>> 1df3ec97
    {
        CubeID cube(id);
        cubes[id].touch++;
        LOG("Touched cube #%d\n", id);

        String<32> str;
        str << "touch: " << cube.isTouching() <<
            " (" << cubes[cube].touch << ")\n";
        vid[cube].bg0rom.text(vec(1,8), str);
    }

    void onShake(unsigned cube)
    {
        cubes[cube].shake++;
        LOG("Shaking cube #%d\n", cube);

        String<16> str;
        str << "shake: " << cubes[cube].shake;
        vid[cube].bg0rom.text(vec(1,12), str);
    }

    void onAccelChange(unsigned id)
    {
        CubeID cube(id);
        auto accel = cube.accel();

        String<64> str;
        str << "acc: "
            << Fixed(accel.x, 3)
            << Fixed(accel.y, 3)
            << Fixed(accel.z, 3) << "\n";

        auto tilt = cube.tilt();
        str << "tilt:"
            << Fixed(tilt.x, 3)
            << Fixed(tilt.y, 3)
            << Fixed(tilt.z, 3) << "\n";
        vid[cube].bg0rom.text(vec(1,10), str);
    }

    void onNeighborRemove(unsigned firstCube, unsigned firstSide,
        unsigned secondCube, unsigned secondSide)
    {
        cubes[firstCube].neighborRemove++;
        cubes[secondCube].neighborRemove++;
        LOG("Neighbor Remove: %d:%d - %d:%d\n",
            firstCube, firstSide, secondCube, secondSide);
        updateNeighbors(firstCube, secondCube);
    }

    void onNeighborAdd(unsigned firstCube, unsigned firstSide,
        unsigned secondCube, unsigned secondSide)
    {
        cubes[firstCube].neighborAdd++;
        cubes[secondCube].neighborAdd++;
        LOG("Neighbor Add: %d:%d - %d:%d\n",
            firstCube, firstSide, secondCube, secondSide);
        updateNeighbors(firstCube, secondCube);
    }
};

static EventCounters counters;

static void drawSideIndicator(BG0ROMDrawable &draw, Neighborhood &nb,
    Int2 topLeft, Int2 size, Side s)
{
    unsigned nbColor = draw.ORANGE;
    draw.fill(topLeft, size,
        nbColor | (nb.hasNeighborAt(s) ? draw.SOLID_FG : draw.SOLID_BG));
}

void updateNeighbors(unsigned firstCube, unsigned secondCube) {
    /*
     * Neighboring indicator bars
     */
    const unsigned neighborCubes[] = { firstCube, secondCube };
    for (unsigned i = 0; i < 2; ++i) {
        CubeID cube = neighborCubes[i];
        Neighborhood nb(cube);

        String<64> str;
        str << "nb "
            << Hex(nb.neighborAt(TOP), 2) << " "
            << Hex(nb.neighborAt(LEFT), 2) << " "
            << Hex(nb.neighborAt(BOTTOM), 2) << " "
            << Hex(nb.neighborAt(RIGHT), 2) << "\n";

        str << "   +" << counters.cubes[cube].neighborAdd
            << ", -" << counters.cubes[cube].neighborRemove
            << "\n\n";

        BG0ROMDrawable &draw = vid[cube].bg0rom;
        draw.text(vec(1,6), str);

        drawSideIndicator(draw, nb, vec( 1,  0), vec(14,  1), TOP);
        drawSideIndicator(draw, nb, vec( 0,  1), vec( 1, 14), LEFT);
        drawSideIndicator(draw, nb, vec( 1, 15), vec(14,  1), BOTTOM);
        drawSideIndicator(draw, nb, vec(15,  1), vec( 1, 14), RIGHT);
    }
}

void main()
{
<<<<<<< HEAD
    static EventCounters counters;
=======
>>>>>>> 1df3ec97
    counters.install();
    uint64_t hwids[gNumCubes];
    unsigned batteryLvls[gNumCubes];

    for (CubeID cube : CubeSet::connected()) {
        vid[cube].initMode(BG0_ROM);
        vid[cube].attach(cube);
        hwids[cube] = _SYS_INVALID_HWID;
        batteryLvls[cube] = 0;
    }

    while (1) {
<<<<<<< HEAD
       for (CubeID cube : CubeSet::connected()) {
            BG0ROMDrawable &draw = vid[cube].bg0rom;
            String<192> str;

=======
        for (CubeID cube = 0; cube < gNumCubes; ++cube) {
>>>>>>> 1df3ec97
            /*
             * Draw each cube's hardware ID.
             * XXX: this can be event driven once we get cube
             *      connect/disconnect events.
             */
            if (hwids[cube] == _SYS_INVALID_HWID) {
                uint64_t hwid = cube.hwID();
                hwids[cube] = hwid;

                String<128> str;
                str << "I am cube #" << cube << "\n";
                str << "hwid " << Hex(hwid >> 32) << "\n     " << Hex(hwid) << "\n\n";
                vid[cube].bg0rom.text(vec(1,2), str);
            }

            /*
             * Poll for battery changes.
             */
            const unsigned lvl = cube.batteryLevel();
            if (batteryLvls[cube] != lvl) {
                batteryLvls[cube] = lvl;
                String<128> str;
                str << "bat:   " << Hex(lvl, 4) << "\n";
                vid[cube].bg0rom.text(vec(1,13), str);
            }
        }

        System::paint();
    }
}<|MERGE_RESOLUTION|>--- conflicted
+++ resolved
@@ -6,20 +6,16 @@
 #include "assets.gen.h"
 using namespace Sifteo;
 
-<<<<<<< HEAD
-=======
-static const unsigned gNumCubes = 12;
 static VideoBuffer vid[CUBE_ALLOCATION];
->>>>>>> 1df3ec97
+
 static Metadata M = Metadata()
     .title("Sensors SDK Example")
     .package("com.sifteo.sdk.sensors", "1.0")
     .icon(Icon)
     .cubeRange(0, CUBE_ALLOCATION);
 
-static VideoBuffer vid[CUBE_ALLOCATION];
+static void updateNeighbors(unsigned firstCube, unsigned secondCube);
 
-static void updateNeighbors(unsigned firstCube, unsigned secondCube);
 
 class EventCounters {
 public:
@@ -36,27 +32,20 @@
         Events::cubeShake.set(&EventCounters::onShake, this);
         Events::neighborAdd.set(&EventCounters::onNeighborAdd, this);
         Events::neighborRemove.set(&EventCounters::onNeighborRemove, this);
-<<<<<<< HEAD
+        Events::cubeAccelChange.set(&EventCounters::onAccelChange, this);
         Events::cubeConnect.set(&EventCounters::onConnect, this);
     }
 
 private:
-    void onConnect(unsigned cube)
+    void onConnect(unsigned id)
     {
-        LOG("Cube %d connected\n", cube);
-        bzero(cubes[cube]);
-        vid[cube].initMode(BG0_ROM);
-        vid[cube].attach(cube);
+        LOG("Cube %d connected\n", id);
+        bzero(cubes[id]);
+        vid[id].initMode(BG0_ROM);
+        vid[id].attach(id);
     }
 
-    void onTouch(unsigned cube)
-=======
-        Events::cubeAccelChange.set(&EventCounters::onAccelChange, this);
-    }
-
-private:
     void onTouch(unsigned id)
->>>>>>> 1df3ec97
     {
         CubeID cube(id);
         cubes[id].touch++;
@@ -160,13 +149,9 @@
 
 void main()
 {
-<<<<<<< HEAD
-    static EventCounters counters;
-=======
->>>>>>> 1df3ec97
     counters.install();
-    uint64_t hwids[gNumCubes];
-    unsigned batteryLvls[gNumCubes];
+    uint64_t hwids[CUBE_ALLOCATION];
+    unsigned batteryLvls[CUBE_ALLOCATION];
 
     for (CubeID cube : CubeSet::connected()) {
         vid[cube].initMode(BG0_ROM);
@@ -176,14 +161,7 @@
     }
 
     while (1) {
-<<<<<<< HEAD
        for (CubeID cube : CubeSet::connected()) {
-            BG0ROMDrawable &draw = vid[cube].bg0rom;
-            String<192> str;
-
-=======
-        for (CubeID cube = 0; cube < gNumCubes; ++cube) {
->>>>>>> 1df3ec97
             /*
              * Draw each cube's hardware ID.
              * XXX: this can be event driven once we get cube
