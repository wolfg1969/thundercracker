--- conflicted
+++ resolved
@@ -31,14 +31,6 @@
     onAudioEvent(eventID, data);
     switch (eventID)
     {
-    case EventID_Shuffle:
-        if (GameStateMachine::getSecondsLeft() > 3)
-        {
-            WordGame::playAudio(shake, AudioChannelIndex_Shake);
-            return GameStateIndex_ShuffleScored;
-        }
-        break;
-
     case EventID_Input:
         if (GameStateMachine::getAnagramCooldown() <= .0f &&
             GameStateMachine::getSecondsLeft() > 3)
@@ -64,11 +56,7 @@
 
     case EventID_NewWordFound:
 //        WordGame::playAudio(fireball_laugh, AudioChannelIndex_Score);
-<<<<<<< HEAD
-        switch (_SYS_strnlen(data.mWordFound.mWord, 6))
-=======
-        switch (strlen(data.mWordFound.mWord) / MAX_LETTERS_PER_CUBE)
->>>>>>> 4cf2ebbb
+        switch (_SYS_strnlen(data.mWordFound.mWord, MAX_LETTERS_PER_WORD) / MAX_LETTERS_PER_CUBE)
         {
         case 2:
             WordGame::playAudio(fanfare_fire_laugh_01, AudioChannelIndex_Score);
@@ -141,21 +129,11 @@
     Dictionary::pickWord(data.mNewAnagram.mWord, data.mNewAnagram.mNumAnagrams);
     // scramble the string (random permutation)
     char scrambled[MAX_LETTERS_PER_WORD + 1];
-<<<<<<< HEAD
     _SYS_memset8((uint8_t*)scrambled, 0, sizeof(scrambled));
-    for (unsigned i = 0; i < MAX_LETTERS_PER_WORD; ++i)
-    {
-        // for each letter, place it randomly in the scrambled array
-        for (unsigned j = WordGame::random.randrange(MAX_LETTERS_PER_WORD);
-             true;
-             j = (j + 1) % MAX_LETTERS_PER_WORD)
-=======
-    memset(scrambled, 0, sizeof(scrambled));
     switch (MAX_LETTERS_PER_CUBE)
     {
     default:
         for (unsigned i = 0; i < MAX_LETTERS_PER_WORD; ++i)
->>>>>>> 4cf2ebbb
         {
             if (data.mNewAnagram.mWord[i] == '\0')
             {
@@ -163,7 +141,7 @@
             }
 
             // for each letter, place it randomly in the scrambled array
-            for (unsigned j = WordGame::rand(MAX_LETTERS_PER_WORD);
+        for (unsigned j = WordGame::random.randrange(MAX_LETTERS_PER_WORD);
                  true;
                  j = (j + 1) % MAX_LETTERS_PER_WORD)
             {
@@ -188,7 +166,7 @@
             int scrambledCubes[NUM_CUBES];
             for (int i = 0; i < (int)arraysize(scrambledCubes); ++i)
             {
-                for (unsigned j = WordGame::rand(NUM_CUBES);
+                for (unsigned j = WordGame::random.randrange(NUM_CUBES);
                      true;
                      j = ((j + 1) % NUM_CUBES))
                 {
@@ -214,7 +192,7 @@
                         break;
                     }
 
-                    for (unsigned j = WordGame::rand(MAX_LETTERS_PER_CUBE) + ltrStartDest;
+                    for (unsigned j = WordGame::random.randrange(MAX_LETTERS_PER_CUBE) + ltrStartDest;
                          true;
                          j = ((j + 1) % (MAX_LETTERS_PER_CUBE + ltrStartDest)))
                     {
