--- conflicted
+++ resolved
@@ -586,17 +586,11 @@
                 return false;
             }
 
-<<<<<<< HEAD
-            ASSERT(_SYS_strnlen(word, MAX_LETTERS_PER_WORD + 1) == MAX_LETTERS_PER_WORD);
-            _SYS_strlcpy(buffer, word, MAX_LETTERS_PER_WORD + 1);
-            return true;
-=======
-            if (strlen(word) == MAX_LETTERS_PER_WORD)
+            if (_SYS_strnlen(word, MAX_LETTERS_PER_WORD + 1) == MAX_LETTERS_PER_WORD)
             {
-                strcpy(buffer, word);
+                 _SYS_strlcpy(buffer, word, MAX_LETTERS_PER_WORD + 1);
                 return true;
             }
->>>>>>> 4cf2ebbb
         }
         i = (i + 1) % numWords;
     } while (i != startIndex);
