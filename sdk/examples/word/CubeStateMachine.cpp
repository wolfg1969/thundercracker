--- conflicted
+++ resolved
@@ -111,12 +111,12 @@
             swapped[0] = mLetters[1];
             swapped[1] = mLetters[0];
             swapped[2] = '\0';
-            strcpy(buffer, swapped);
+            _SYS_strlcpy(buffer, swapped, MAX_LETTERS_PER_CUBE + 1);
             return true;
         }
         // else fall through
     default:
-        strcpy(buffer, mLetters);
+        _SYS_strlcpy(buffer, mLetters, MAX_LETTERS_PER_CUBE + 1);
         return true;
     }
 }
@@ -144,13 +144,9 @@
             {
                 break;
             }
-<<<<<<< HEAD
-            _SYS_strlcat(wordBuffer, csm->mLetters, MAX_LETTERS_PER_WORD + 1);
-=======
             char str[MAX_LETTERS_PER_CUBE + 1];
             csm->getLetters(str, false);
-            strcat(wordBuffer, str);
->>>>>>> 4cf2ebbb
+            _SYS_strlcat(wordBuffer, str, MAX_LETTERS_PER_WORD + 1);
             neighborLetters = true;
         }
         if (neighborLetters)
