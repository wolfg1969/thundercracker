#include <sifteo.h>
#include "assets.gen.h"

#include "Game.h"

#include "config.h"

using namespace Sifteo;

void *operator new(size_t) throw() {return NULL;}
void operator delete(void*) throw() {}

static TotalsGame::TotalsCube cubes[NUM_CUBES];

<<<<<<< HEAD
void siftmain() {
  for (int i = 0; i < NUM_CUBES; i++) {
=======
void main() {
  for (int i = 0; i < TotalsGame::Game::NUMBER_OF_CUBES; i++) {
>>>>>>> 4bf3a792
    cubes[i].enable(i);
#if LOAD_ASSETS
    cubes[i].loadAssets(GameAssets);
#endif
    VidMode_BG0_ROM rom(cubes[i].vbuf);
    rom.init();
    rom.BG0_text(Vec2(1,1), "Loading...");
  }
#if LOAD_ASSETS
  for (;;) {
    bool done = true;
    for (int i = 0; i < NUM_CUBES; i++) {
      VidMode_BG0_ROM rom(cubes[i].vbuf);
      rom.BG0_progressBar(Vec2(0,7), cubes[i].assetProgress(GameAssets, VidMode_BG0::LCD_width), 2);
      done &= cubes[i].assetDone(GameAssets);
    }
    System::paint();
    if (done) break;
  }

#endif
<<<<<<< HEAD
=======

static Cube cubes[NUM_CUBES];
static Connection connections[NUM_CUBES-1];
static unsigned connectionCount = 0;

//-----------------------------------------------------------------------------
// FUNCTIONS
//-----------------------------------------------------------------------------

static const uint8_t keyIndices[] = { 0, 1, 3, 5, 8, 10, 13, 16, 20, 22, 25, 28, 32, 35, 39, 43, 48, 50, 53, 56, 60, 63, 67, 71, 76, 79, 83, 87, 92, 96, 101, 106, };

static int CountBits(uint8_t mask) {
  unsigned result = 0;
  for(unsigned i=0; i<5; ++i) {
    if (mask & (1<<i)) { result++; }
  }
  return result;
}

static void RenderView(Cube& c, ViewState view) {
  // compute the screen state union (assuming it's valid)
  uint8_t vunion = view.masks[0] | view.masks[1] | view.masks[2] | view.masks[3];
  
  ASSERT(vunion < (1<<6));

  // flood fill the background to start (not optimal, but this is a demo, dogg)
  VidMode_BG0_SPR_BG1 mode(c.vbuf);
  mode.BG0_drawAsset(Vec2(0,0), Background);
  if (vunion == 0x00) { return; }
  
  // determine the "lowest" bit
  unsigned lowestBit = 0;
  while(!(vunion & (1<<lowestBit))) { lowestBit++; }

  // Center
  for(unsigned i=5; i<9; ++i) {
    mode.BG0_drawAsset(Vec2(i,4), Center, lowestBit);
    mode.BG0_drawAsset(Vec2(i,9), Center, lowestBit);
  }
  for(unsigned i=5; i<9; ++i)
  for(unsigned j=4; j<10; ++j) {
    mode.BG0_drawAsset(Vec2(j,i), Center, lowestBit);
  }
  
  // Horizontal
  mode.BG0_drawAsset(Vec2(3,0), Horizontal, view.masks[SIDE_TOP]);
  mode.BG0_drawAsset(Vec2(3,13), Horizontal, view.masks[SIDE_BOTTOM]);
  mode.BG0_drawAsset(Vec2(3,14), Horizontal, view.masks[SIDE_BOTTOM]);
  mode.BG0_drawAsset(Vec2(3,15), Horizontal, view.masks[SIDE_BOTTOM]);
  
  // Vertical
  mode.BG0_drawAsset(Vec2(0,3), Vertical, view.masks[SIDE_LEFT]);
  mode.BG0_drawAsset(Vec2(13,3), Vertical, view.masks[SIDE_RIGHT]);
  mode.BG0_drawAsset(Vec2(14,3), Vertical, view.masks[SIDE_RIGHT]);
  mode.BG0_drawAsset(Vec2(15,3), Vertical, view.masks[SIDE_RIGHT]);

  // Minor Diagonals
  if (vunion & 0x10) {
    mode.BG0_drawAsset(Vec2(2,2), MinorNW, 1);
    mode.BG0_drawAsset(Vec2(2,11), MinorSW, 1);
    mode.BG0_drawAsset(Vec2(11,11), MinorSE, 0);
    mode.BG0_drawAsset(Vec2(11,2), MinorNE, 0);
  }

  // Major Diagonals
  if (lowestBit > 1) {
    mode.BG0_drawAsset(Vec2(4,4), Center, lowestBit);
    mode.BG0_drawAsset(Vec2(4,9), Center, lowestBit);
    mode.BG0_drawAsset(Vec2(9,9), Center, lowestBit);
    mode.BG0_drawAsset(Vec2(9,4), Center, lowestBit);
  } else {
    mode.BG0_drawAsset(Vec2(4,4), MajorNW, vunion & 0x03);
    mode.BG0_drawAsset(Vec2(4,9), MajorSW, vunion & 0x03);
    mode.BG0_drawAsset(Vec2(9,9), MajorSE, 3 - (vunion & 0x03));
    mode.BG0_drawAsset(Vec2(9,4), MajorNE, 3 - (vunion & 0x03));
  }

  // Major Joints
  mode.BG0_drawAsset(Vec2(3,1), MajorN, keyIndices[vunion] + CountBits(vunion ^ view.masks[0]));
  mode.BG0_drawAsset(Vec2(1,3), MajorW, keyIndices[vunion] + CountBits(vunion ^ view.masks[1]));
  mode.BG0_drawAsset(Vec2(3,10), MajorS, 111 - keyIndices[vunion] - CountBits(vunion ^ view.masks[2]));
  mode.BG0_drawAsset(Vec2(10,3), MajorE, 111 - keyIndices[vunion] - CountBits(vunion ^ view.masks[3]));

}

static void RenderViews() {
  ViewState views[NUM_CUBES];
  for(unsigned i=0; i<NUM_CUBES; ++i) {
    views[i].masks[0] = 0;
    views[i].masks[1] = 0;
    views[i].masks[2] = 0;
    views[i].masks[3] = 0;
  }
  for(unsigned i=0; i<connectionCount; ++i) {
    Connection& c = connections[i];
    uint8_t mask = 1<<i;
    views[c.c0].masks[c.s0] |= mask;
    views[c.c1].masks[(c.s0+2)%4] = mask;
    for(unsigned j=0; j<=i; ++j) {
      Connection& cj = connections[j];
      for(unsigned s=0; s<4; ++s) {
        if (views[cj.c0].masks[s]) { views[cj.c0].masks[s] |= mask; }
        if (views[cj.c1].masks[s]) { views[cj.c1].masks[s] |= mask; }
      }
    }
  }
  for(unsigned i=0; i<NUM_CUBES; ++i) {
    RenderView(cubes[i], views[i]);
  }  
}

static void OnNeighborAdd(void *context,
    Cube::ID c0, Cube::Side s0, Cube::ID c1, Cube::Side s1) {
  if (connectionCount == NUM_CUBES-1 || s0 != (s1+2)%4) {
    return;
  }
  // update connections list
  if (s0 < 2) {
    connections[connectionCount].c0 = c0;
    connections[connectionCount].c1 = c1;
    connections[connectionCount].s0 = s0;
  } else {
    connections[connectionCount].c0 = c1;
    connections[connectionCount].c1 = c0;
    connections[connectionCount].s0 = s1;
  }
  connectionCount++;
  RenderViews();
}

static void OnNeighborRem(void *context,
    Cube::ID c0, Cube::Side s0, Cube::ID c1, Cube::Side s1) {
  Cube::ID c = s0 < 2 ? c0 : c1;
  Cube::ID oc = s0 < 2 ? c1 : c0;
  Cube::Side s = s0 < 2 ? s0 : s1;
  bool dirty = false;
  for(unsigned i=0; i<connectionCount; ++i) {
    Connection& cn = connections[i];
    if (cn.s0 == s && cn.c0 == c && cn.c1 == oc) {
      connectionCount = i;
      dirty = true;
      break;
    }
  }
  if (dirty) {
    RenderViews();
  }
}

void main() {
  for (unsigned i = 0; i < NUM_CUBES; i++) {
    cubes[i].enable(i);
    cubes[i].loadAssets(GameAssets);
    VidMode_BG0_ROM rom(cubes[i].vbuf);
    rom.init();
    rom.BG0_text(Vec2(1,1), "Loading...");
  }
  for (;;) {
    bool done = true;
    for (unsigned i = 0; i < NUM_CUBES; i++) {
      VidMode_BG0_ROM rom(cubes[i].vbuf);
      rom.BG0_progressBar(Vec2(0,7), cubes[i].assetProgress(GameAssets, VidMode_BG0::LCD_width), 2);
      done &= cubes[i].assetDone(GameAssets);
    }
    System::paint();
    if (done) break;
  }
  for (unsigned i = 0; i < NUM_CUBES; i++) {
    VidMode_BG0 mode(cubes[i].vbuf);
    mode.init();
    mode.BG0_drawAsset(Vec2(0,0), Background);
  }
  
  _SYS_setVector(_SYS_NEIGHBOR_ADD, (void*) OnNeighborAdd, NULL);
  _SYS_setVector(_SYS_NEIGHBOR_REMOVE, (void*) OnNeighborRem, NULL);
  
  /*{
    ViewState view = { { B10111, B10111, B10110, B00000 }  };
    RenderView(cubes[0], view);
>>>>>>> 4bf3a792
    
    TotalsGame::Game::Run(cubes, NUM_CUBES);
}

<|MERGE_RESOLUTION|>--- conflicted
+++ resolved
@@ -12,13 +12,8 @@
 
 static TotalsGame::TotalsCube cubes[NUM_CUBES];
 
-<<<<<<< HEAD
-void siftmain() {
+void main() {
   for (int i = 0; i < NUM_CUBES; i++) {
-=======
-void main() {
-  for (int i = 0; i < TotalsGame::Game::NUMBER_OF_CUBES; i++) {
->>>>>>> 4bf3a792
     cubes[i].enable(i);
 #if LOAD_ASSETS
     cubes[i].loadAssets(GameAssets);
@@ -40,188 +35,6 @@
   }
 
 #endif
-<<<<<<< HEAD
-=======
-
-static Cube cubes[NUM_CUBES];
-static Connection connections[NUM_CUBES-1];
-static unsigned connectionCount = 0;
-
-//-----------------------------------------------------------------------------
-// FUNCTIONS
-//-----------------------------------------------------------------------------
-
-static const uint8_t keyIndices[] = { 0, 1, 3, 5, 8, 10, 13, 16, 20, 22, 25, 28, 32, 35, 39, 43, 48, 50, 53, 56, 60, 63, 67, 71, 76, 79, 83, 87, 92, 96, 101, 106, };
-
-static int CountBits(uint8_t mask) {
-  unsigned result = 0;
-  for(unsigned i=0; i<5; ++i) {
-    if (mask & (1<<i)) { result++; }
-  }
-  return result;
-}
-
-static void RenderView(Cube& c, ViewState view) {
-  // compute the screen state union (assuming it's valid)
-  uint8_t vunion = view.masks[0] | view.masks[1] | view.masks[2] | view.masks[3];
-  
-  ASSERT(vunion < (1<<6));
-
-  // flood fill the background to start (not optimal, but this is a demo, dogg)
-  VidMode_BG0_SPR_BG1 mode(c.vbuf);
-  mode.BG0_drawAsset(Vec2(0,0), Background);
-  if (vunion == 0x00) { return; }
-  
-  // determine the "lowest" bit
-  unsigned lowestBit = 0;
-  while(!(vunion & (1<<lowestBit))) { lowestBit++; }
-
-  // Center
-  for(unsigned i=5; i<9; ++i) {
-    mode.BG0_drawAsset(Vec2(i,4), Center, lowestBit);
-    mode.BG0_drawAsset(Vec2(i,9), Center, lowestBit);
-  }
-  for(unsigned i=5; i<9; ++i)
-  for(unsigned j=4; j<10; ++j) {
-    mode.BG0_drawAsset(Vec2(j,i), Center, lowestBit);
-  }
-  
-  // Horizontal
-  mode.BG0_drawAsset(Vec2(3,0), Horizontal, view.masks[SIDE_TOP]);
-  mode.BG0_drawAsset(Vec2(3,13), Horizontal, view.masks[SIDE_BOTTOM]);
-  mode.BG0_drawAsset(Vec2(3,14), Horizontal, view.masks[SIDE_BOTTOM]);
-  mode.BG0_drawAsset(Vec2(3,15), Horizontal, view.masks[SIDE_BOTTOM]);
-  
-  // Vertical
-  mode.BG0_drawAsset(Vec2(0,3), Vertical, view.masks[SIDE_LEFT]);
-  mode.BG0_drawAsset(Vec2(13,3), Vertical, view.masks[SIDE_RIGHT]);
-  mode.BG0_drawAsset(Vec2(14,3), Vertical, view.masks[SIDE_RIGHT]);
-  mode.BG0_drawAsset(Vec2(15,3), Vertical, view.masks[SIDE_RIGHT]);
-
-  // Minor Diagonals
-  if (vunion & 0x10) {
-    mode.BG0_drawAsset(Vec2(2,2), MinorNW, 1);
-    mode.BG0_drawAsset(Vec2(2,11), MinorSW, 1);
-    mode.BG0_drawAsset(Vec2(11,11), MinorSE, 0);
-    mode.BG0_drawAsset(Vec2(11,2), MinorNE, 0);
-  }
-
-  // Major Diagonals
-  if (lowestBit > 1) {
-    mode.BG0_drawAsset(Vec2(4,4), Center, lowestBit);
-    mode.BG0_drawAsset(Vec2(4,9), Center, lowestBit);
-    mode.BG0_drawAsset(Vec2(9,9), Center, lowestBit);
-    mode.BG0_drawAsset(Vec2(9,4), Center, lowestBit);
-  } else {
-    mode.BG0_drawAsset(Vec2(4,4), MajorNW, vunion & 0x03);
-    mode.BG0_drawAsset(Vec2(4,9), MajorSW, vunion & 0x03);
-    mode.BG0_drawAsset(Vec2(9,9), MajorSE, 3 - (vunion & 0x03));
-    mode.BG0_drawAsset(Vec2(9,4), MajorNE, 3 - (vunion & 0x03));
-  }
-
-  // Major Joints
-  mode.BG0_drawAsset(Vec2(3,1), MajorN, keyIndices[vunion] + CountBits(vunion ^ view.masks[0]));
-  mode.BG0_drawAsset(Vec2(1,3), MajorW, keyIndices[vunion] + CountBits(vunion ^ view.masks[1]));
-  mode.BG0_drawAsset(Vec2(3,10), MajorS, 111 - keyIndices[vunion] - CountBits(vunion ^ view.masks[2]));
-  mode.BG0_drawAsset(Vec2(10,3), MajorE, 111 - keyIndices[vunion] - CountBits(vunion ^ view.masks[3]));
-
-}
-
-static void RenderViews() {
-  ViewState views[NUM_CUBES];
-  for(unsigned i=0; i<NUM_CUBES; ++i) {
-    views[i].masks[0] = 0;
-    views[i].masks[1] = 0;
-    views[i].masks[2] = 0;
-    views[i].masks[3] = 0;
-  }
-  for(unsigned i=0; i<connectionCount; ++i) {
-    Connection& c = connections[i];
-    uint8_t mask = 1<<i;
-    views[c.c0].masks[c.s0] |= mask;
-    views[c.c1].masks[(c.s0+2)%4] = mask;
-    for(unsigned j=0; j<=i; ++j) {
-      Connection& cj = connections[j];
-      for(unsigned s=0; s<4; ++s) {
-        if (views[cj.c0].masks[s]) { views[cj.c0].masks[s] |= mask; }
-        if (views[cj.c1].masks[s]) { views[cj.c1].masks[s] |= mask; }
-      }
-    }
-  }
-  for(unsigned i=0; i<NUM_CUBES; ++i) {
-    RenderView(cubes[i], views[i]);
-  }  
-}
-
-static void OnNeighborAdd(void *context,
-    Cube::ID c0, Cube::Side s0, Cube::ID c1, Cube::Side s1) {
-  if (connectionCount == NUM_CUBES-1 || s0 != (s1+2)%4) {
-    return;
-  }
-  // update connections list
-  if (s0 < 2) {
-    connections[connectionCount].c0 = c0;
-    connections[connectionCount].c1 = c1;
-    connections[connectionCount].s0 = s0;
-  } else {
-    connections[connectionCount].c0 = c1;
-    connections[connectionCount].c1 = c0;
-    connections[connectionCount].s0 = s1;
-  }
-  connectionCount++;
-  RenderViews();
-}
-
-static void OnNeighborRem(void *context,
-    Cube::ID c0, Cube::Side s0, Cube::ID c1, Cube::Side s1) {
-  Cube::ID c = s0 < 2 ? c0 : c1;
-  Cube::ID oc = s0 < 2 ? c1 : c0;
-  Cube::Side s = s0 < 2 ? s0 : s1;
-  bool dirty = false;
-  for(unsigned i=0; i<connectionCount; ++i) {
-    Connection& cn = connections[i];
-    if (cn.s0 == s && cn.c0 == c && cn.c1 == oc) {
-      connectionCount = i;
-      dirty = true;
-      break;
-    }
-  }
-  if (dirty) {
-    RenderViews();
-  }
-}
-
-void main() {
-  for (unsigned i = 0; i < NUM_CUBES; i++) {
-    cubes[i].enable(i);
-    cubes[i].loadAssets(GameAssets);
-    VidMode_BG0_ROM rom(cubes[i].vbuf);
-    rom.init();
-    rom.BG0_text(Vec2(1,1), "Loading...");
-  }
-  for (;;) {
-    bool done = true;
-    for (unsigned i = 0; i < NUM_CUBES; i++) {
-      VidMode_BG0_ROM rom(cubes[i].vbuf);
-      rom.BG0_progressBar(Vec2(0,7), cubes[i].assetProgress(GameAssets, VidMode_BG0::LCD_width), 2);
-      done &= cubes[i].assetDone(GameAssets);
-    }
-    System::paint();
-    if (done) break;
-  }
-  for (unsigned i = 0; i < NUM_CUBES; i++) {
-    VidMode_BG0 mode(cubes[i].vbuf);
-    mode.init();
-    mode.BG0_drawAsset(Vec2(0,0), Background);
-  }
-  
-  _SYS_setVector(_SYS_NEIGHBOR_ADD, (void*) OnNeighborAdd, NULL);
-  _SYS_setVector(_SYS_NEIGHBOR_REMOVE, (void*) OnNeighborRem, NULL);
-  
-  /*{
-    ViewState view = { { B10111, B10111, B10110, B00000 }  };
-    RenderView(cubes[0], view);
->>>>>>> 4bf3a792
     
     TotalsGame::Game::Run(cubes, NUM_CUBES);
 }
