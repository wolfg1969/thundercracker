--- conflicted
+++ resolved
@@ -1,10 +1,6 @@
 SUBDIRS = \
-<<<<<<< HEAD
-	hello text gfxdemo chroma nyan sensors \
-	scroller-bg0 scroller-bg1 sprites stars tiltShake \
-	pairing word membrane buddies
-=======
 	betterflow \
+	buddies \
 	chroma \
 	gfxdemo \
 	hello \
@@ -23,7 +19,6 @@
 	tiltshake \
 
 # XXX Disabled for now due to errors: peano, word
->>>>>>> ad06b680
 
 .PHONY: clean subdirs $(SUBDIRS)
 
