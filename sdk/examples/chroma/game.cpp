--- conflicted
+++ resolved
@@ -502,30 +502,18 @@
 void Game::enterScore()
 {
     //walk backwards through the high score list and see which ones we can pick off
-<<<<<<< HEAD
     for( int i = (int)NUM_HIGH_SCORES - 1; i >= 0; i-- )
     {
         if( s_HighScores[i] < m_iScore )
         {
             if( i < (int)NUM_HIGH_SCORES - 1 )
-=======
-    for( int i = NUM_HIGH_SCORES - 1; i >= 0; i-- )
-    {
-        if( s_HighScores[i] < m_iScore )
-        {
-            if( (unsigned)i < NUM_HIGH_SCORES - 1 )
->>>>>>> 165062d2
             {
                 s_HighScores[i+1] = s_HighScores[i];
             }
         }
         else
         {
-<<<<<<< HEAD
             if( i < (int)NUM_HIGH_SCORES - 1 )
-=======
-            if( (unsigned)i < NUM_HIGH_SCORES - 1 )
->>>>>>> 165062d2
             {
                 s_HighScores[i+1] = m_iScore;
             }
