/* -*- mode: C; c-basic-offset: 4; intent-tabs-mode: nil -*-
 *
 * Sifteo SDK Example.
 * Copyright <c> 2011 Sifteo, Inc. All rights reserved.
 */

#include "GridSlot.h"
#include "game.h"
#include "assets.gen.h"
//#include "audio.gen.h"
#include "utils.h"


const float GridSlot::MARK_SPREAD_DELAY = 0.333333f;
const float GridSlot::MARK_BREAK_DELAY = 0.666666f;
const float GridSlot::MARK_EXPLODE_DELAY = 0.16666666f;
const float GridSlot::EXPLODE_FRAME_LEN = ( GridSlot::MARK_BREAK_DELAY - GridSlot::MARK_SPREAD_DELAY ) / (float) GridSlot::NUM_EXPLODE_FRAMES;
const unsigned int GridSlot::NUM_ROLL_FRAMES = 16 * GridSlot::NUM_FRAMES_PER_ROLL_ANIM_FRAME;
//const unsigned int GridSlot::NUM_IDLE_FRAMES = 4 * GridSlot::NUM_FRAMES_PER_IDLE_ANIM_FRAME;
const float GridSlot::MULTIPLIER_LIGHTNING_PERIOD = 0.75f;
const float GridSlot::MULTIPLIER_NUMBER_PERIOD = 1.0f;
//what proportion of MULTIPLIER_NUMBER_PERIOD is the number displayed
const float GridSlot::MULTIPLIER_NUMBER_PERCENTON = 0.7f;


const AssetImage *GridSlot::TEXTURES[ GridSlot::NUM_COLORS ] =
{
    &Gem0,
    &Gem1,
    &Gem2,
    &Gem3,
	&Gem4,
	&Gem5,
	&Gem6,
    &Gem7,
};

const AssetImage *GridSlot::EXPLODINGTEXTURES[ GridSlot::NUM_COLORS ] =
{
    &ExplodeGem0,
    &ExplodeGem1,
    &ExplodeGem2,
    &ExplodeGem3,
    &ExplodeGem4,
    &ExplodeGem5,
    &ExplodeGem6,
    &ExplodeGem7,
};


const AssetImage *GridSlot::FIXED_TEXTURES[ GridSlot::NUM_COLORS ] =
{
    &FixedGem0,
    &FixedGem1,
    &FixedGem2,
    &FixedGem3,
    &FixedGem4,
    &FixedGem5,
    &FixedGem6,
    &FixedGem7,
};

const AssetImage *GridSlot::FIXED_EXPLODINGTEXTURES[ GridSlot::NUM_COLORS ] =
{
    &FixedExplode0,
    &FixedExplode1,
    &FixedExplode2,
    &FixedExplode3,
    &FixedExplode4,
    &FixedExplode5,
    &FixedExplode6,
    &FixedExplode7,
};


const AssetImage *GridSlot::SPECIALTEXTURES[ NUM_SPECIALS ] =
{
    &hyperdot_idle,
    &rockdot,
    &rainball_idle
};



const AssetImage *GridSlot::SPECIALEXPLODINGTEXTURES[ NUM_SPECIALS ] =
{
    &hyperdot_explode,
    &rockdot,
    &rainball_explode
};

//order of our frames
enum
{
    FRAME_REST,
    FRAME_N1,
    FRAME_N2,
    FRAME_N3,
    FRAME_NE1,
    FRAME_NE2,
    FRAME_NE3,
    FRAME_E1,
    FRAME_E2,
    FRAME_E3,
    FRAME_SE1,
    FRAME_SE2,
    FRAME_SE3,
    FRAME_S1,
    FRAME_S2,
    FRAME_S3,
    FRAME_SW1,
    FRAME_SW2,
    FRAME_SW3,
    FRAME_W1,
    FRAME_W2,
    FRAME_W3,
    FRAME_NW1,
    FRAME_NW2,
    FRAME_NW3,
};

//quantize our tilt state from [-128, 128] to [-3, 3], then offset to [0, 6]
//use those values to index into this lookup table to find which frame to render
//in row, column format
unsigned int TILTTOFRAMES[GridSlot::NUM_QUANTIZED_TILT_VALUES][GridSlot::NUM_QUANTIZED_TILT_VALUES] = {
    //most northward
    { FRAME_NW3, FRAME_NW3, FRAME_N3, FRAME_N3, FRAME_N3, FRAME_NE3, FRAME_NE3 },
    { FRAME_NW3, FRAME_NW2, FRAME_N2, FRAME_N2, FRAME_N2, FRAME_NE2, FRAME_NE3 },
    { FRAME_W3, FRAME_W2, FRAME_NW1, FRAME_N1, FRAME_NE1, FRAME_E2, FRAME_E3 },
    { FRAME_W3, FRAME_W2, FRAME_W1, FRAME_REST, FRAME_E1, FRAME_E2, FRAME_E3 },
    { FRAME_W3, FRAME_W2, FRAME_SW1, FRAME_S1, FRAME_SE1, FRAME_E2, FRAME_E3 },
    { FRAME_SW3, FRAME_SW2, FRAME_S2, FRAME_S2, FRAME_S2, FRAME_SE2, FRAME_SE3 },
    { FRAME_SW3, FRAME_SW3, FRAME_S3, FRAME_S3, FRAME_S3, FRAME_SE3, FRAME_SE3 },
};


GridSlot::GridSlot() : 
	m_state( STATE_GONE ),
    m_Movestate( MOVESTATE_STATIONARY ),
	m_eventTime(),
	m_score( 0 ),
	m_bFixed( false ),
    m_multiplier( 1 ),
	m_animFrame( 0 )
{
	m_color = Game::random.randrange(NUM_COLORS);
    m_lastFrameDir = Vec2( 0, 0 );
}


void GridSlot::Init( CubeWrapper *pWrapper, unsigned int row, unsigned int col )
{
	m_pWrapper = pWrapper;
	m_row = row;
	m_col = col;
	m_state = STATE_GONE;
    m_Movestate = MOVESTATE_STATIONARY;
    m_RockHealth = MAX_ROCK_HEALTH;
}

//bsetspawn to force spawning state, only used for timer respawning currently
void GridSlot::FillColor( unsigned int color, bool bSetSpawn )
{
    if( bSetSpawn )
    {
        m_state = STATE_SPAWNING;
        m_animFrame = 0;
    }
    else
        m_state = STATE_LIVING;

    ASSERT( m_color >= 0 && m_color < NUM_COLORS_INCLUDING_SPECIALS);

	m_color = color;
	m_bFixed = false;
    m_bWasRainball = false;
    m_bWasInfected = false;
    m_multiplier = 1;
    m_eventTime = SystemTime::now();

    if( color == ROCKCOLOR )
        m_RockHealth = MAX_ROCK_HEALTH;
}


bool GridSlot::matchesColor( unsigned int color ) const
{
    return isAlive() && ( getColor() == color || getColor() == GridSlot::RAINBALLCOLOR || getColor() == GridSlot::HYPERCOLOR );
}


const AssetImage &GridSlot::GetTexture() const
{
	return *TEXTURES[ m_color ];
}


const AssetImage &GridSlot::GetExplodingTexture() const
{
    if( IsFixed() )
        return *FIXED_EXPLODINGTEXTURES[ m_color ];
    else
        return *EXPLODINGTEXTURES[ m_color ];
}


const AssetImage &GridSlot::GetSpecialTexture() const
{
    ASSERT( m_color >= NUM_COLORS && m_color < NUM_COLORS_INCLUDING_SPECIALS);

    return *SPECIALTEXTURES[ m_color - NUM_COLORS ];
}


const AssetImage &GridSlot::GetSpecialExplodingTexture() const
{
    ASSERT( m_color >= NUM_COLORS && m_color < NUM_COLORS_INCLUDING_SPECIALS);

    return *SPECIALEXPLODINGTEXTURES[ m_color - NUM_COLORS ];
}


unsigned int GridSlot::GetSpecialFrame()
{
    if( m_color == ROCKCOLOR )
    {
        if( m_RockHealth > 0 )
            return MAX_ROCK_HEALTH - m_RockHealth;
        else
            return 0;
    }
    else
    {
        m_animFrame++;

        if( m_animFrame >= GetSpecialTexture().frames )
            m_animFrame = 0;

        return m_animFrame;
    }
}


//draw self on given vid at given vec
void GridSlot::Draw( VidMode_BG0_SPR_BG1 &vid, BG1Helper &bg1helper, Float2 &tiltState )
{
	Vec2 vec( m_col * 4, m_row * 4 );

    switch( m_state )
	{
        case STATE_SPAWNING:
        {
            DrawIntroFrame( vid, m_animFrame );
            break;
        }
		case STATE_LIVING:
		{
            if( IsSpecial() )
                vid.BG0_drawAsset(vec, GetSpecialTexture(), GetSpecialFrame() );
            else if( IsFixed() )
            {
                if( m_Movestate == MOVESTATE_FIXEDATTEMPT )
                {
                    vid.BG0_drawAsset(vec, *FIXED_TEXTURES[ m_color ], GetFixedFrame( m_animFrame ));
                }
                else
                {
                    vid.BG0_drawAsset(vec, *FIXED_TEXTURES[ m_color ]);

                    if( m_multiplier > 1 )
                    {
                        SystemTime t = SystemTime::now();
                        
                        unsigned int frame = t.cycleFrame(MULTIPLIER_LIGHTNING_PERIOD, mult_lightning.frames);
                        vid.setSpriteImage( MULT_SPRITE_ID, mult_lightning, frame );
                        vid.resizeSprite( MULT_SPRITE_ID, 32, 32 );
                        vid.moveSprite( MULT_SPRITE_ID, m_col * 32, m_row * 32 );

                        //number on bg1
                        if( t.cyclePhase(MULTIPLIER_NUMBER_PERIOD) < MULTIPLIER_NUMBER_PERCENTON )
                        {
                            vid.setSpriteImage( MULT_SPRITE_NUM_ID, mult_numbers, m_multiplier - 2 );
                            vid.resizeSprite( MULT_SPRITE_NUM_ID, 32, 16 );
                            vid.moveSprite( MULT_SPRITE_NUM_ID, m_col * 32, m_row * 32 + 6 );
                        }
                    }
                }
            }
			else
			{
                switch( m_Movestate )
                {
                    case MOVESTATE_STATIONARY:
                    case MOVESTATE_PENDINGMOVE:
                    {
                        const AssetImage &animtex = *TEXTURES[ m_color ];
                        unsigned int frame;
                        /*if( m_pWrapper->IsIdle() )
                            frame = GetIdleFrame();
                        else*/
                            frame = GetTiltFrame( tiltState, m_lastFrameDir );
                        vid.BG0_drawAsset(vec, animtex, frame);
                        break;
                    }
                    case MOVESTATE_MOVING:
                    {
                        Vec2 curPos = Vec2( m_curMovePos.x, m_curMovePos.y );

                        //PRINT( "drawing dot x=%d, y=%d\n", m_curMovePos.x, m_curMovePos.y );
                        if( IsSpecial() )
                            vid.BG0_drawAsset(curPos, GetSpecialTexture(), GetSpecialFrame());
                        else
                        {
                            const AssetImage &tex = *TEXTURES[m_color];
                            vid.BG0_drawAsset(curPos, tex, GetRollingFrame( m_animFrame ));
                        }
                        break;
                    }
                    case MOVESTATE_FINISHINGMOVE:
                    case MOVESTATE_BUMPED:
                    {
                        if( IsSpecial() )
                            vid.BG0_drawAsset(vec, GetSpecialTexture(), GetSpecialFrame());
                        else
                        {
                            const AssetImage &animtex = *TEXTURES[ m_color ];
                            vid.BG0_drawAsset(vec, animtex, m_animFrame);
                        }
                        break;
                    }
                    default:
                        ASSERT( 0 );
                }
			}
			break;
		}
		case STATE_MARKED:
        {
            if( m_color == HYPERCOLOR )
            {
                //vid.BG0_drawAsset(vec, GetSpecialTexture(), GetSpecialFrame() );
                const AssetImage &exTex = GetSpecialExplodingTexture();

                vid.BG0_drawAsset(vec, exTex, GetSpecialFrame());
            }
            else
            {
                if( m_color == RAINBALLCOLOR )
                {
                    vid.BG0_drawAsset(vec, rainball_idle, 0);
                }
                else
                {
                    const AssetImage &exTex = GetExplodingTexture();

                    unsigned int markFrame = m_bWasRainball ? 0 : m_animFrame;

                    vid.BG0_drawAsset(vec, exTex, markFrame);
                }

                if( m_bWasRainball || m_bWasInfected )
                {
                    const AssetImage *pImg = 0;

                    if( m_bWasRainball )
                    {
                        pImg = &rainball_explode;
                    }
                    else if( m_bWasInfected )
                    {
                        pImg = &hyperdot_activation;
                        vec.x += 1;
                        vec.y += 1;
                    }

                    float timeDiff = SystemTime::now() - m_eventTime;
                    float perc = timeDiff / MARK_BREAK_DELAY;

                    //for some reason I'm seeing extremely small negative values at times.
                    if( perc >= 0.0f && perc < 1.0f )
                    {
                        //figure out frame based on mark break delay
                        unsigned int frame = pImg->frames * perc;

                        bg1helper.DrawAsset( vec, *pImg, frame );
                    }
                }
            }
			break;
		}
		case STATE_EXPLODING:
		{
            /*if( IsSpecial() )
                vid.BG0_drawAsset(vec, GetSpecialTexture(), GetSpecialFrame());
            else*/
            {
                vid.BG0_drawAsset(vec, GemEmpty, 0);
                //const AssetImage &exTex = GetExplodingTexture();
                //vid.BG0_drawAsset(vec, exTex, GridSlot::NUM_EXPLODE_FRAMES - 1);
            }
			break;
		}
        /*case STATE_SHOWINGSCORE:
		{
            if( m_score > 99 )
                m_score = 99;
			vid.BG0_drawAsset(vec, GemEmpty, 0);
            unsigned int fadeFrame = 0;

            float fadeTime = float(SystemTime::now() - m_eventTime) - START_FADING_TIME;

            if( fadeTime > 0.0f )
                fadeFrame =  ( fadeTime ) / FADE_FRAME_TIME;

            if( fadeFrame >= NUM_POINTS_FRAMES )
                fadeFrame = NUM_POINTS_FRAMES - 1;

            if( m_score > 9 )
                vid.BG0_drawAsset(Vec2( vec.x + 1, vec.y + 1 ), PointFont, m_score / 10 * NUM_POINTS_FRAMES + fadeFrame);
            vid.BG0_drawAsset(Vec2( vec.x + 2, vec.y + 1 ), PointFont, m_score % 10 * NUM_POINTS_FRAMES + fadeFrame);
			break;
		}
        case STATE_GONE:
		{
			vid.BG0_drawAsset(vec, GemEmpty, 0);
			break;
        }*/
		default:
			break;
	}
}


void GridSlot::Update(SystemTime t)
{
	switch( m_state )
	{
        case STATE_SPAWNING:
        {
            m_animFrame++;
            if( m_animFrame >= NUM_SPAWN_FRAMES )
            {
                m_animFrame = 0;
                m_state = STATE_LIVING;
            }
            break;
        }
        case STATE_LIVING:
        {
            switch( m_Movestate )
            {
                case MOVESTATE_MOVING:
                {
                    Vec2 vDiff = Vec2( m_col * 4 - m_curMovePos.x, m_row * 4 - m_curMovePos.y );

                    if( vDiff.x != 0 )
                    {
                        m_curMovePos.x += ( vDiff.x / abs( vDiff.x ) );
                        //clear this out in update
                        m_pWrapper->QueueClear( m_curMovePos );

                        if( abs( vDiff.x ) == 1 )
                            Game::Inst().playSound(collide_02);
                    }
                    else if( vDiff.y != 0 )
                    {
                        m_curMovePos.y += ( vDiff.y / abs( vDiff.y ) );
                        //clear this out in update
                        m_pWrapper->QueueClear( m_curMovePos );

                        if( abs( vDiff.y ) == 1 )
                            Game::Inst().playSound(collide_02);
                    }
                    else
                    {
                        m_animFrame++;
                        if( m_animFrame >= NUM_ROLL_FRAMES )
                        {
                            m_Movestate = MOVESTATE_FINISHINGMOVE;
                            m_animFrame = GetRollingFrame( NUM_ROLL_FRAMES - 1 );
                        }
                    }

                    break;
                }
                case MOVESTATE_FINISHINGMOVE:
                {
                    //interpolate frames back to normal state
                    Float2 cubeDir = m_pWrapper->getTiltDir();
                    Vec2 curDir;

                    GetTiltFrame( cubeDir, curDir );

                    if( m_lastFrameDir == curDir )
                        m_Movestate = MOVESTATE_STATIONARY;
                    else
                    {
                        if( curDir.x > m_lastFrameDir.x )
                            m_lastFrameDir.x++;
                        else if( curDir.x < m_lastFrameDir.x )
                            m_lastFrameDir.x--;
                        if( curDir.y > m_lastFrameDir.y )
                            m_lastFrameDir.y++;
                        else if( curDir.y < m_lastFrameDir.y )
                            m_lastFrameDir.y--;

                        m_animFrame = TILTTOFRAMES[ m_lastFrameDir.y ][ m_lastFrameDir.x ];
                    }

                    break;
                }
                case MOVESTATE_FIXEDATTEMPT:
                {
                    ASSERT( IsFixed() );
                    m_animFrame++;
                    if( m_animFrame / NUM_FRAMES_PER_FIXED_ANIM_FRAME >= NUM_FIXED_FRAMES )
                        m_Movestate = MOVESTATE_STATIONARY;

                    break;
                }
                case MOVESTATE_BUMPED:
                {
                    m_Movestate = MOVESTATE_FINISHINGMOVE;
                    break;
                }
                default:
                    break;
            }

            break;
        }
		case STATE_MARKED:
		{
			if( t - m_eventTime > MARK_SPREAD_DELAY )
            {
                m_animFrame = ( float( t - m_eventTime ) - MARK_SPREAD_DELAY ) / EXPLODE_FRAME_LEN;
                spread_mark();
            }
            else
                m_animFrame = 0;

            if( t - m_eventTime > MARK_BREAK_DELAY )
            {
                explode();
                //Game::Inst().playSound(bubble_pop_02);
            }
			break;
		}
		case STATE_EXPLODING:
		{
			spread_mark();
            if( t - m_eventTime > MARK_EXPLODE_DELAY )
                die();
			break;
		}
        //clear this out in update, so it doesn't bash moving balls
        case STATE_GONE:
        {
            Vec2 vec( m_col * 4, m_row * 4 );
            m_pWrapper->QueueClear( vec );
            //vid.BG0_drawAsset(vec, GemEmpty, 0);
            break;
        }
		default:
			break;
	}
}


void GridSlot::mark()
{
    if( m_state == STATE_MARKED || m_state == STATE_EXPLODING )
        return;
    m_animFrame = 0;
	m_state = STATE_MARKED;
    m_eventTime = SystemTime::now();
    Game::Inst().playSound(match2);
    Game::Inst().SetChain( true );

    if( m_color < NUM_COLORS )
        Game::Inst().SetUsedColor( m_color );
}


void GridSlot::spread_mark()
{
	if( m_state == STATE_MARKED || m_state == STATE_EXPLODING )
	{
		markNeighbor( m_row - 1, m_col );
		markNeighbor( m_row, m_col - 1 );
		markNeighbor( m_row + 1, m_col );
		markNeighbor( m_row, m_col + 1 );
	}
}

void GridSlot::explode()
{
	m_state = STATE_EXPLODING;

    hurtNeighboringRock( m_row - 1, m_col );
    hurtNeighboringRock( m_row, m_col - 1 );
    hurtNeighboringRock( m_row + 1, m_col );
    hurtNeighboringRock( m_row, m_col + 1 );

    if( m_multiplier > 1 )
    {
        Game::Inst().UpMultiplier();
        m_multiplier = 1;
        DEBUG_LOG(( "clearing out sprite\n" ));
    }

	m_eventTime = SystemTime::now();
}

void GridSlot::die()
{
    m_state = STATE_GONE;
    m_bFixed = false;
	m_score = Game::Inst().getIncrementScore();
<<<<<<< HEAD
    Game::Inst().CheckChain( m_pWrapper, Vec2( m_row, m_col ) );
    m_pWrapper->checkEmpty();
	m_eventTime = System::clock();
=======
	Game::Inst().CheckChain( m_pWrapper );
	m_eventTime = SystemTime::now();
>>>>>>> 837a763d
}


void GridSlot::markNeighbor( int row, int col )
{
	//find my neighbor and see if we match
	GridSlot *pNeighbor = m_pWrapper->GetSlot( row, col );

	//PRINT( "pneighbor = %p", pNeighbor );
	//PRINT( "color = %d", pNeighbor->getColor() );
    if( pNeighbor && pNeighbor->isMatchable() && !pNeighbor->isMarked() && pNeighbor->getColor() == m_color )
		pNeighbor->mark();
}


void GridSlot::hurtNeighboringRock( int row, int col )
{
    //find my neighbor and see if we match
    GridSlot *pNeighbor = m_pWrapper->GetSlot( row, col );

    //PRINT( "pneighbor = %p", pNeighbor );
    //PRINT( "color = %d", pNeighbor->getColor() );
    if( pNeighbor && pNeighbor->getColor() == ROCKCOLOR )
        pNeighbor->DamageRock();
}


void GridSlot::DamageRock()
{
    if( m_RockHealth > 0 )
    {
        Vec2 vec( m_col * 4, m_row * 4 );

        m_RockHealth--;

        m_pWrapper->SpawnRockExplosion( vec, m_RockHealth );

        if( m_RockHealth == 0 )
            explode();
    }
}



//copy color and some other attributes from target.  Used when tilting
void GridSlot::TiltFrom(GridSlot &src)
{
    FillColor( src.m_color );
    m_Movestate = MOVESTATE_PENDINGMOVE;
    m_state = src.m_state;
	m_eventTime = src.m_eventTime;
	m_curMovePos.x = src.m_col * 4;
	m_curMovePos.y = src.m_row * 4;
    m_RockHealth = src.m_RockHealth;
}


//if we have a move pending, start it
void GridSlot::startPendingMove()
{
    if( m_Movestate == MOVESTATE_PENDINGMOVE )
	{
        Game::Inst().playSound(slide_39);
        m_Movestate = MOVESTATE_MOVING;
		m_animFrame = 0;
	}
}


//given tilt state, return our desired frame
unsigned int GridSlot::GetTiltFrame( Float2 &tiltState, Vec2 &quantized ) const
{
    //quantize and convert to the appropriate range
    //non-linear quantization.
    quantized = Vec2( QuantizeTiltValue( tiltState.x ), QuantizeTiltValue( tiltState.y ) );

    return TILTTOFRAMES[ quantized.y ][ quantized.x ];
}



//convert from [-128, 128] to [0, 6] via non-linear quantization
unsigned int GridSlot::QuantizeTiltValue( float value ) const
{
    /*int TILT_THRESHOLD_VALUES[NUM_QUANTIZED_TILT_VALUES] =
    {
        -50,
        -30,
        -10,
        10,
        30,
        50,
        500
    };*/
    int TILT_THRESHOLD_VALUES[NUM_QUANTIZED_TILT_VALUES] =
        {
            -30,
            -20,
            -5,
            5,
            20,
            30,
            500
        };

    for( unsigned int i = 0; i < NUM_QUANTIZED_TILT_VALUES; i++ )
    {
        if( value < TILT_THRESHOLD_VALUES[i] )
            return i;
    }

    return 3;
}


static unsigned int ROLLING_FRAMES[ GridSlot::NUM_ROLL_FRAMES / GridSlot::NUM_FRAMES_PER_ROLL_ANIM_FRAME ] =
{ 1, 3, 23, 20, 17, 14, 11, 8, 10, 13, 17, 16, 0, 4, 0, 16 };

//get the rolling frame of the given index
unsigned int GridSlot::GetRollingFrame( unsigned int index )
{
    ASSERT( index < NUM_ROLL_FRAMES);

    return ROLLING_FRAMES[ index / NUM_FRAMES_PER_ROLL_ANIM_FRAME ];
}


unsigned int GridSlot::GetFixedFrame( unsigned int index )
{
    ASSERT( index / NUM_FRAMES_PER_FIXED_ANIM_FRAME < NUM_FIXED_FRAMES);

    int frame = NUM_FIXED_FRAMES * m_pWrapper->getLastTiltDir() + ( index / NUM_FRAMES_PER_FIXED_ANIM_FRAME ) + 1;

    return frame;
}

/*
static unsigned int IDLE_FRAMES[ GridSlot::NUM_IDLE_FRAMES / GridSlot::NUM_FRAMES_PER_IDLE_ANIM_FRAME ] =
{ FRAME_N1, FRAME_E1, FRAME_S1, FRAME_W1 };


unsigned int GridSlot::GetIdleFrame()
{
    ASSERT( m_pWrapper->IsIdle() );
    if( m_animFrame >= NUM_IDLE_FRAMES )
    {
        m_animFrame = 0;
    }

    return IDLE_FRAMES[ m_animFrame / NUM_FRAMES_PER_IDLE_ANIM_FRAME ];
}
*/


void GridSlot::DrawIntroFrame( VidMode_BG0 &vid, unsigned int frame )
{
    Vec2 vec( m_col * 4, m_row * 4 );

    if( !isAlive() )
        vid.BG0_drawAsset(vec, GemEmpty, 0);
    else if( IsSpecial() )
        vid.BG0_drawAsset(vec, GetSpecialTexture(), GetSpecialFrame());
    else
    {
        switch( frame )
        {
            case 0:
            {
                vid.BG0_drawAsset(vec, GemEmpty, 0);
                break;
            }
            case 1:
            {
                const AssetImage &exTex = GetExplodingTexture();
                vid.BG0_drawAsset(vec, exTex, 1);
                break;
            }
            case 2:
            {
                const AssetImage &exTex = GetExplodingTexture();
                vid.BG0_drawAsset(vec, exTex, 0);
                break;
            }
            default:
            {
                const AssetImage &tex = *TEXTURES[ m_color ];
                vid.BG0_drawAsset(vec, tex, 0);
                break;
            }
        }
    }
}


void GridSlot::setFixedAttempt()
{
    m_Movestate = MOVESTATE_FIXEDATTEMPT;
    m_animFrame = 0;
    Game::Inst().playSound(frozen_06);
}



void GridSlot::UpMultiplier()
{
    if( isAlive() && IsFixed() && m_multiplier > 1 )
        m_multiplier++;
}


//morph from rainball to given color
void GridSlot::RainballMorph( unsigned int color )
{
    FillColor( color );
    m_bWasRainball = true;
}



//bubble is bumping this chromit, tilt it in the given direction
void GridSlot::Bump( const Float2 &dir )
{
    if( isAlive() && !IsFixed() && !IsSpecial() && ( m_Movestate == MOVESTATE_STATIONARY || m_Movestate == MOVESTATE_BUMPED || m_Movestate == MOVESTATE_FINISHINGMOVE ) )
    {
        m_Movestate = MOVESTATE_BUMPED;

        Vec2 newDir = m_lastFrameDir;

        //(2/sqrtf(5))
        const float DIR_THRESH = -.4472136f;

        //push one frame over in dir direction
        if( dir.x < DIR_THRESH )
        {
            newDir.x-=4;
            if( newDir.x < 0 )
                newDir.x = 0;
        }
        else if( dir.x > DIR_THRESH )
        {
            newDir.x+=4;
            if( newDir.x >= (int)NUM_QUANTIZED_TILT_VALUES )
                newDir.x = NUM_QUANTIZED_TILT_VALUES - 1;
        }

        if( dir.y < DIR_THRESH )
        {
            newDir.y-=4;
            if( newDir.y < 0 )
                newDir.y = 0;
        }
        else if( dir.y > DIR_THRESH )
        {
            newDir.y+=4;
            if( newDir.y >= (int)NUM_QUANTIZED_TILT_VALUES )
                newDir.y = NUM_QUANTIZED_TILT_VALUES - 1;
        }

        m_animFrame = TILTTOFRAMES[ newDir.y ][ newDir.x ];
        m_lastFrameDir = newDir;
    }
}<|MERGE_RESOLUTION|>--- conflicted
+++ resolved
@@ -617,14 +617,9 @@
     m_state = STATE_GONE;
     m_bFixed = false;
 	m_score = Game::Inst().getIncrementScore();
-<<<<<<< HEAD
     Game::Inst().CheckChain( m_pWrapper, Vec2( m_row, m_col ) );
     m_pWrapper->checkEmpty();
-	m_eventTime = System::clock();
-=======
-	Game::Inst().CheckChain( m_pWrapper );
-	m_eventTime = SystemTime::now();
->>>>>>> 837a763d
+    m_eventTime = SystemTime::now();
 }
 
 
