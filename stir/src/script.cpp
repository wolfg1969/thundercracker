/* -*- mode: C; c-basic-offset: 4; intent-tabs-mode: nil -*-
 *
 * STIR -- Sifteo Tiled Image Reducer
 * M. Elizabeth Scott <beth@sifteo.com>
 *
 * Copyright <c> 2011 Sifteo, Inc. All rights reserved.
 */

#include <ctype.h>
#include <string.h>
#include <assert.h>

#include <sstream>

#include "sha.h"
#include "script.h"
#include "proof.h"
#include "cppwriter.h"
#include "audioencoder.h"
#include "dubencoder.h"

namespace Stir {

// Important global variables
#define GLOBAL_DEFGROUP         "_defaultGroup"
#define GLOBAL_QUALITY          "quality"
#define SAMPLE_RATE 16000

const char Group::className[] = "group";
const char Image::className[] = "image";
const char Sound::className[] = "sound";
const char Tracker::className[] = "tracker";

Lunar<Group>::RegType Group::methods[] = {
    {0,0}
};

Lunar<Image>::RegType Image::methods[] = {
    LUNAR_DECLARE_METHOD(Image, width),
    LUNAR_DECLARE_METHOD(Image, height),
    LUNAR_DECLARE_METHOD(Image, frames),
    LUNAR_DECLARE_METHOD(Image, quality),
    LUNAR_DECLARE_METHOD(Image, group),
    {0,0}
};

Lunar<Sound>::RegType Sound::methods[] = {
    {0,0}
};

Lunar<Tracker>::RegType Tracker::methods[] = {
    {0,0}
};

Script::Script(Logger &l)
    : log(l), anyOutputs(false), outputHeader(NULL),
      outputSource(NULL), outputProof(NULL)
{    
    L = lua_open();
    luaL_openlibs(L);

    // Default globals
    lua_pushinteger(L, 9);
    lua_setglobal(L, GLOBAL_QUALITY);

    Lunar<Group>::Register(L);
    Lunar<Image>::Register(L);
    Lunar<Sound>::Register(L);
    Lunar<Tracker>:: Register(L);
}

Script::~Script()
{
    lua_close(L);
}

bool Script::run(const char *filename)
{
    if (!anyOutputs)
        log.error("Warning, no output files given!");

    if (!luaRunFile(filename))
        return false;

    collect();

    ProofWriter proof(log, outputProof);
    CPPHeaderWriter header(log, outputHeader);
    CPPSourceWriter source(log, outputSource);

    for (std::set<Group*>::iterator i = groups.begin(); i != groups.end(); i++) {
        Group *group = *i;
        TilePool &pool = group->getPool();

        log.heading(group->getName().c_str());

        pool.optimize(log);
        pool.encode(group->getLoadstream(), &log);

        proof.writeGroup(*group);
        header.writeGroup(*group);
        source.writeGroup(*group);
    }

    if (!sounds.empty()) {
        log.heading("Audio");
        log.infoBegin("Sound compression");

        for (std::set<Sound*>::iterator i = sounds.begin(); i != sounds.end(); i++) {
            Sound *sound = *i;
            header.writeSound(*sound);
            source.writeSound(*sound);
        }

        log.infoEnd();
    }

    if (!trackers.empty()) {
        log.heading("Tracker");
        log.infoBegin("Module compression");
        for (std::set<Tracker*>::iterator i = trackers.begin(); i != trackers.end(); i++) {
            Tracker *tracker = *i;

            if(!tracker->loader.load(tracker->getFile().c_str(), log)) {
                return false;
            }
            header.writeTracker(*tracker);
            source.writeTracker(*tracker);
        }
        log.infoEnd();
    }

    proof.close();
    header.close();
    source.close();

    return true;
}

bool Script::luaRunFile(const char *filename)
{
    int s = luaL_loadfile(L, filename);

    if (!s) {
        s = lua_pcall(L, 0, LUA_MULTRET, 0);
    }

    if (s) {
        log.error("Script error: %s", lua_tostring(L, -1));
        lua_pop(L, 1);
        return false;
    }

    return true;
}

bool Script::addOutput(const char *filename)
{
    if (outputHeader == NULL && (matchExtension(filename, "h") ||
                                 matchExtension(filename, "hpp"))) {
        outputHeader = filename;
        anyOutputs = true;
        return true;
    }

    if (outputSource == NULL && (matchExtension(filename, "cpp") ||
                                 matchExtension(filename, "cc"))) {
        outputSource = filename;
        anyOutputs = true;
        return true;
    }

    if (outputProof == NULL && (matchExtension(filename, "html") ||
                                matchExtension(filename, "htm"))) {
        outputProof = filename;
        anyOutputs = true;
        return true;
    }

    return false;
}

void Script::setVariable(const char *key, const char *value)
{
    lua_pushstring(L, value);
    lua_setglobal(L, key);
}

bool Script::matchExtension(const char *filename, const char *ext)
{
    const char *p = strrchr(filename, '.');

    if (!p)
        return false;

    for (;;) {
        p++;
        if (tolower(*p) != tolower(*ext))
            return false;
        if (!*ext)
            return true;
        ext++;
    }
}

bool Script::argBegin(lua_State *L, const char *className)
{
    /*
     * Before iterating over table arguments, see if the table is even valid
     */

    if (!lua_istable(L, 1)) {
        luaL_error(L, "%s{} argument is not a table. Did you use () instead of {}?",
                   className);
        return false;
    }

    return true;
}

bool Script::argMatch(lua_State *L, const char *arg)
{
    /*
     * See if we can extract an argument named 'arg' from the table.
     * If we can, returns 'true' with the named argument at the top of
     * the stack. If not, returns 'false'.
     */

    lua_pushstring(L, arg);
    lua_gettable(L, 1);

    if (lua_isnil(L, -1)) {
        lua_pop(L, 1);
        return false;
    }

    lua_pushstring(L, arg);
    lua_pushnil(L);
    lua_settable(L, 1);

    return true;
}
 
bool Script::argMatch(lua_State *L, lua_Integer arg)
{
    lua_pushinteger(L, arg);
    lua_gettable(L, 1);

    if (lua_isnil(L, -1)) {
        lua_pop(L, 1);
        return false;
    }

    lua_pushinteger(L, arg);
    lua_pushnil(L);
    lua_settable(L, 1);

    return true;
}
  
bool Script::argEnd(lua_State *L)
{
    /*
     * Finish iterating over an argument table.
     * If there are any unused arguments, turn them into errors.
     */

    bool success = true;

    lua_pushnil(L);
    while (lua_next(L, 1)) {
        lua_pushvalue(L, -2);   // Make a copy of the key object
        luaL_error(L, "Unrecognized parameter (%s)", lua_tostring(L, -1));
        lua_pop(L, 2);          // Pop value and key-copy.
        success = false;
    }

    return success;
}

void Script::collect()
{
    /*
     * Scan through the global variables leftover after running a
     * script, and collect groups and images.
     *
     * We don't add images to their respective groups until this
     * point, since we want to be sure we only process assets that
     * remain in the global namespace.
     */

    lua_pushnil(L); // -1 key
    while (lua_next(L, LUA_GLOBALSINDEX)) { // -1 value, -2 key
        lua_pushvalue(L, -2);   // -1 key copy, -2 value, -3 key
        const char *name = lua_tostring(L, -1);
        if (name && name[0] != '_') {
            if (lua_istable(L, -2)) {
                // image list?
                // could be generalized to sound, music, etc, but for now I just want to make sure
                // this works :)
                bool isHomogeneous = true;
                int size = luaL_getn(L, -2);
                if (size > 0) {
                    std::vector<Image*> images; // temporary buffer
                    for(int i=1; i<=size; ++i) {
                        lua_rawgeti(L, -2, i); // -1 list[i], -2 key copy, -3 value (table), -4 key
                        Image *p = Lunar<Image>::cast(L, -1);
                        if (p) {
                            if (images.size() > 0) {
                                // make sure p matches the result type of the first element
                                if (p->isPinned() != images[0]->isPinned() || p->isFlat() != images[0]->isFlat()) {
                                    isHomogeneous = false;
                                    // TODO - error out rather than failing silently!
                                    break;
                                }
                            }
                            images.push_back(p);
                        } else {
                            isHomogeneous = false;
                            break;
                        }
                        lua_pop(L,1); // -1 key (copy), -2 table, -3 key
                    }
<<<<<<< HEAD
                    if (isHomogeneous) {
                        for(int i=0; i<images.size(); ++i) {
=======
                    if (isHomogeneous && !images.empty()) {
                        for (unsigned i=0; i<images.size(); ++i) {
>>>>>>> 87c456bf
                            std::stringstream sstm;
                            sstm << '_' << name << '_' << i;
                            std::string iname = sstm.str();
                            log.setMinLabelWidth(iname.length());
                            images[i]->setName(iname);
                            images[i]->getGroup()->addImage(images[i]);
                        }
                        imageLists.insert(images); // Can has move constructor?
                    }
                }
            } else {
                // otherwise check for one of the standard types
                Group *group = Lunar<Group>::cast(L, -2);
                Image *image = Lunar<Image>::cast(L, -2);
                Sound *sound = Lunar<Sound>::cast(L, -2);
                Tracker *tracker = Lunar<Tracker>::cast(L, -2);
                if (group || image || sound) {
                    log.setMinLabelWidth(strlen(name));
                }
                if (group) {
                    group->setName(name);
                    groups.insert(group);
                }
                if (image) {
                    image->setName(name);
                    image->getGroup()->addImage(image);
                }
                if (tracker) {
                    tracker->setName(name);
                    trackers.insert(tracker);
                }
                if (sound) {
                    sound->setName(name);
                    sounds.insert(sound);
                }
            }
        }
        lua_pop(L, 2); // -1 key
    };
    lua_pop(L, 1); // stack empty
}


Group::Group(lua_State *L)
{
    if (!Script::argBegin(L, className))
        return;

    if (Script::argMatch(L, "quality")) {
        quality = lua_tonumber(L, -1);
    } else {
        lua_getglobal(L, GLOBAL_QUALITY);
        quality = lua_tonumber(L, -1);
    }

    if (!Script::argEnd(L))
        return;

    setDefault(L);
}

void Group::setDefault(lua_State *L)
{
    /*
     * Make this the default group for now, and mark it as non-garbage
     * collected. Groups will persist for the lifetime of the Script
     * environment.
     */
    
    Lunar<Group>::push(L, this, false);
    lua_setglobal(L, GLOBAL_DEFGROUP);
}

Group *Group::getDefault(lua_State *L)
{
    lua_getglobal(L, GLOBAL_DEFGROUP);
    Group *obj = Lunar<Group>::cast(L, -1);
    lua_pop(L, 1);
    return obj;
}

uint64_t Group::getHash() const
{
    /*
     * Hashes are calculated automatically, as a
     * truncated SHA1 of the loadstream.
     */

    SHA_CTX ctx;
    sha1_byte digest[SHA1_DIGEST_LENGTH];
    std::vector<uint8_t> ls = getLoadstream();

    SHA1_Init(&ctx);
    SHA1_Update(&ctx, &ls[0], ls.size());
    SHA1_Final(digest, &ctx);

    uint64_t sig = 0;
    for (unsigned i = 0; i < sizeof sig; i++) {
        sig <<= 8;
        sig |= digest[i];
    }

    return sig;
}

Image::Image(lua_State *L)
{
    if (!Script::argBegin(L, className))
        return;

    if (Script::argMatch(L, "group")) {
        mGroup = Lunar<Group>::cast(L, -1);
        if (!mGroup) {
            luaL_error(L, "Invalid asset group. Groups must be defined using group{}.");
            return;
        }
    } else {
        mGroup = Group::getDefault(L);
        if (!mGroup) {
            luaL_error(L, "Image asset defined with no group. Define a group first: MyGroup = group{}");
            return;
        }
    }

    if (Script::argMatch(L, "quality")) {
        mTileOpt.quality = lua_tonumber(L, -1);
    } else {
        mTileOpt.quality = mGroup->getQuality();
    }

    if (Script::argMatch(L, "frames"))
        mImages.setFrames(lua_tointeger(L, -1));
    if (Script::argMatch(L, "width"))
        mImages.setWidth(lua_tointeger(L, -1));
    if (Script::argMatch(L, "height"))
        mImages.setHeight(lua_tointeger(L, -1));
    if (Script::argMatch(L, "pinned"))
        mTileOpt.pinned = lua_toboolean(L, -1);

    if (Script::argMatch(L, "flat"))
        mIsFlat = lua_toboolean(L, -1);
    else
        mIsFlat = false;

    if (isFlat() && isPinned()) {
        luaL_error(L, "Image formats 'flat' and 'pinned' are mutually exclusive");
        return;
    }

    if (Script::argMatch(L, 1)) {
        /*
         * The positional argument can be a single string, or a
         * table which is interpreted as an array of strings.
         *
         * To handle these cases uniformly, we just trivially wrap a
         * single string in a table if needbe.
         */

        if (!lua_istable(L, -1)) {
            lua_newtable(L);            // New wrapper table
            lua_pushinteger(L, 1);      // Index for sole element (1)
            lua_pushvalue(L, -3);       // argMatch() result
            lua_settable(L, -3);
        }

        unsigned len = lua_objlen(L, -1);
        for (unsigned i = 1; i <= len; i++) {
            lua_rawgeti(L, -1, i);
            const char *filename = lua_tostring(L, -1);
            if (!mImages.load(filename)) {      
                luaL_error(L, "Not a valid PNG image file: '%s'", filename);
                return;
            }
            lua_pop(L, 1);
        }

    } else {
        luaL_error(L, "%s{} requires either a single filename or a table of filenames",
                   className);
        return;
    }

    if (!Script::argEnd(L))
        return;

    mImages.finishLoading();

    if (!mImages.isConsistent()) {
        luaL_error(L, "Image dimensions are inconsistent");
        return;
    }

    if (!mImages.divisibleBy(Tile::SIZE)) {
        luaL_error(L, "Image size %dx%d is not divisible by %d-pixel tile size",
                   mImages.getWidth(), mImages.getHeight(), Tile::SIZE);
        return;
    }

    createGrids();
}

int Image::width(lua_State *L)
{
    lua_pushinteger(L, mImages.getWidth());
    return 1;
}

int Image::height(lua_State *L)
{
    lua_pushinteger(L, mImages.getHeight());
    return 1;
}

int Image::frames(lua_State *L)
{
    lua_pushinteger(L, mImages.getFrames());
    return 1;
}

int Image::quality(lua_State *L)
{
    lua_pushnumber(L, mTileOpt.quality);
    return 1;
}

int Image::group(lua_State *L)
{
    Lunar<Group>::push(L, mGroup, false);
    return 1;
}

void Image::createGrids()
{
    mGrids.clear();

    for (unsigned frame = 0; frame < mImages.getFrames(); frame++) {
        mGrids.push_back(TileGrid(&mGroup->getPool()));
        mImages.storeFrame(frame, mGrids.back(), mTileOpt);
    }
}

const char *Image::getClassName() const
{
    if (isPinned())
        return "PinnedAssetImage";
    else if (isFlat())
        return "FlatAssetImage";
    else
        return "AssetImage";
}

uint16_t Image::encodePinned() const
{
    // Pinned assets are just represented by a single index

    const TileGrid &firstGrid = mGrids[0];
    const TilePool &pool = firstGrid.getPool();  
    return pool.index(firstGrid.tile(0, 0));
}

void Image::encodeFlat(std::vector<uint16_t> &data) const
{
    // Flat assets are an uncompressed array of indices

    for (unsigned f = 0; f < mGrids.size(); f++) {
        const TileGrid &grid = mGrids[f];
        const TilePool &pool = grid.getPool();

        for (unsigned y = 0; y < grid.height(); y++)
            for (unsigned x = 0; x < grid.width(); x++)
                data.push_back(pool.index(grid.tile(x, y)));
    }
}

bool Image::encodeDUB(std::vector<uint16_t> &data, Logger &log, std::string &format) const
{
    // Compressed image, encoded using the DUB codec.
    
    DUBEncoder encoder( mImages.getWidth() / Tile::SIZE,
                        mImages.getHeight() / Tile::SIZE,
                        mImages.getFrames() );

    std::vector<uint16_t> tiles;
    encodeFlat(tiles);

    encoder.encodeTiles(tiles);
    
    // Too large to encode correctly?
    if (encoder.isTooLarge()) {
        log.infoLineWithLabel(getName().c_str(),
            "%4d tiles,      (too large for compression codec)",
            encoder.getTileCount());
        return false;
    }

    // Not compressible enough to bother?
    if (encoder.getRatio() < 10.0f) {
        log.infoLineWithLabel(getName().c_str(),
            "%4d tiles,      (not compressible)",
            encoder.getTileCount());
        return false;
    }
    
    encoder.logStats(getName(), log);
    encoder.getResult(data);
    format = encoder.isIndex16() ? "_SYS_AIF_DUB_I16" : "_SYS_AIF_DUB_I8";

    return true;
}

Sound::Sound(lua_State *L)
{
    if (!Script::argBegin(L, className))
        return;
        
    if (Script::argMatch(L, 1)) {
        const char *filename = lua_tostring(L, -1);
        mFile = filename;
    }
    
    if (Script::argMatch(L, "encode")) {
        setEncode(lua_tostring(L, -1));
    } else {
        setEncode("");  // Default
    }
    
    if (Script::argMatch(L, "sample_rate")) {
        setSampleRate(lua_tonumber(L, -1));
    } else {
        setSampleRate(SAMPLE_RATE);
    }

    if (Script::argMatch(L, "loop_start")) {
        setLoopStart(lua_tonumber(L, -1));
    } else {
        setLoopStart(0);
    }

    if (Script::argMatch(L, "loop_length")) {
        setLoopLength(lua_tonumber(L, -1));
    } else {
        setLoopLength(0);
    }

    if (Script::argMatch(L, "loop")) {
        int16_t loopType = lua_tonumber(L, -1);
        if (loopType > _SYS_LOOP_REPEAT || loopType < _SYS_LOOP_ONCE) {
            luaL_error(L, "Unknown loop value %d, should be 0 or 1", loopType);
            return;
        }
        setLoopType((_SYSAudioLoopType)loopType);
    } else {
        setLoopType(_SYS_LOOP_ONCE);
    }

    if (Script::argMatch(L, "volume")) {
        setVolume(lua_tonumber(L, -1));
    } else {
        setVolume(_SYS_AUDIO_DEFAULT_VOLUME);
    }

    if (!Script::argEnd(L))
        return;

    // Validate the encoder parameters immediately, so we can raise an error
    // during script execution rather than during actual audio compression.
    AudioEncoder *enc = AudioEncoder::create(getEncode());
    if (enc)
        delete enc;
    else
        luaL_error(L, "Invalid audio encoding parameters");
}

Tracker::Tracker(lua_State *L)
{
    if (!Script::argBegin(L, className))
        return;
        
    if (Script::argMatch(L, 1)) {
        const char *filename = lua_tostring(L, -1);
        mFile = filename;
    }

    Script::argEnd(L);
}

};  // namespace Stir<|MERGE_RESOLUTION|>--- conflicted
+++ resolved
@@ -82,7 +82,8 @@
     if (!luaRunFile(filename))
         return false;
 
-    collect();
+    if (!collect())
+        return false;
 
     ProofWriter proof(log, outputProof);
     CPPHeaderWriter header(log, outputHeader);
@@ -278,7 +279,7 @@
     return success;
 }
 
-void Script::collect()
+bool Script::collect()
 {
     /*
      * Scan through the global variables leftover after running a
@@ -290,44 +291,52 @@
      */
 
     lua_pushnil(L); // -1 key
+
     while (lua_next(L, LUA_GLOBALSINDEX)) { // -1 value, -2 key
         lua_pushvalue(L, -2);   // -1 key copy, -2 value, -3 key
         const char *name = lua_tostring(L, -1);
+        
         if (name && name[0] != '_') {
+        
             if (lua_istable(L, -2)) {
-                // image list?
-                // could be generalized to sound, music, etc, but for now I just want to make sure
-                // this works :)
+                /* 
+                 * Could this be an image image list?
+                 * could be generalized to sound, music, etc, but for now 
+                 * I just want to make sure this works :) 
+                 */
                 bool isHomogeneous = true;
                 int size = luaL_getn(L, -2);
                 if (size > 0) {
+
                     std::vector<Image*> images; // temporary buffer
-                    for(int i=1; i<=size; ++i) {
+                    for (int i=1; i<=size; ++i) {
                         lua_rawgeti(L, -2, i); // -1 list[i], -2 key copy, -3 value (table), -4 key
                         Image *p = Lunar<Image>::cast(L, -1);
+                        
                         if (p) {
                             if (images.size() > 0) {
-                                // make sure p matches the result type of the first element
+                                /* make sure p matches the result type of the first element */
                                 if (p->isPinned() != images[0]->isPinned() || p->isFlat() != images[0]->isFlat()) {
+
                                     isHomogeneous = false;
-                                    // TODO - error out rather than failing silently!
-                                    break;
+                                    log.error("Image list is not homogeneous.  Lists cannot interleave "
+                                              "pinned or flat assets with ordinary types");
+                                    lua_pop(L, 4); // stack empty
+                                    return false;
+
                                 }
                             }
+
                             images.push_back(p);
                         } else {
                             isHomogeneous = false;
                             break;
                         }
+
                         lua_pop(L,1); // -1 key (copy), -2 table, -3 key
                     }
-<<<<<<< HEAD
                     if (isHomogeneous) {
-                        for(int i=0; i<images.size(); ++i) {
-=======
-                    if (isHomogeneous && !images.empty()) {
                         for (unsigned i=0; i<images.size(); ++i) {
->>>>>>> 87c456bf
                             std::stringstream sstm;
                             sstm << '_' << name << '_' << i;
                             std::string iname = sstm.str();
@@ -335,15 +344,16 @@
                             images[i]->setName(iname);
                             images[i]->getGroup()->addImage(images[i]);
                         }
+
                         imageLists.insert(images); // Can has move constructor?
                     }
                 }
             } else {
-                // otherwise check for one of the standard types
                 Group *group = Lunar<Group>::cast(L, -2);
                 Image *image = Lunar<Image>::cast(L, -2);
                 Sound *sound = Lunar<Sound>::cast(L, -2);
                 Tracker *tracker = Lunar<Tracker>::cast(L, -2);
+
                 if (group || image || sound) {
                     log.setMinLabelWidth(strlen(name));
                 }
@@ -365,9 +375,12 @@
                 }
             }
         }
+
         lua_pop(L, 2); // -1 key
     };
+
     lua_pop(L, 1); // stack empty
+    return true;
 }
 
 
