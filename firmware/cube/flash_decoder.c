/* -*- mode: C; c-basic-offset: 4; intent-tabs-mode: nil -*-
 *
 * Thundercracker cube firmware
 *
 * M. Elizabeth Scott <beth@sifteo.com>
 * Copyright <c> 2011 Sifteo, Inc. All rights reserved.
 */

/*
 * This file is responsible for programming and erasing the flash
 * memory.  All program/erase operations come from the master in the
 * form of a "loadstream", a sequence of optimized opcodes that
 * instruct us on how to reconstruct the intended data in flash.
 *
 * Because flash programming is relatively slow, and because it can't
 * happen during graphics rendering, we buffer the incoming loadstream
 * in iram. The radio ISR will write incoming commands to this
 * lockless FIFO, which we process in-between frames.
 *
 * We have an end-to-end flow control mechanism in which the master
 * receives feedback in our ACK packet, indicating how many bytes
 * we've fully processed. It uses this to determine how much space is
 * available in the FIFO.
 *
 * The FIFO is relatively small; just large enough to give us time to
 * re-start the radio streaming when the buffer has room, without it
 * becoming empty in the mean time. This means that the required
 * buffer space is proportional to radio latency, and if we can keep
 * the radio latency low, we can keep the buffer size to a minimum.
 */

#include "flash.h"
#include "hardware.h"
#include "radio.h"

volatile uint8_t __idata flash_fifo[FLASH_FIFO_MASK + 1];
volatile uint8_t flash_fifo_head;


/*
 * Loadstream codec constants
 */

#define LUT_SIZE	16
#define OP_MASK	 	0xe0
#define ARG_MASK 	0x1f
#define OP_LUT1		0x00
#define OP_LUT16	0x20
#define OP_TILE_P0	0x40
#define OP_TILE_P1_R4	0x60
#define OP_TILE_P2_R4	0x80
#define OP_TILE_P4_R4	0xa0
#define OP_TILE_P16	0xc0
#define OP_SPECIAL	0xe0
#define OP_ADDRESS	0xe1
#define OP_ERASE	0xf5

/*
 * Loadstream codec state
 */

union word16 {
    uint16_t word;
    struct {
	uint8_t low, high;
    };
};

// Color lookup table
static __idata struct {
    union word16 colors[LUT_SIZE];
    union word16 p16;
} lut;

// Overlaid memory for individual states' use
static union {
    union word16 lutvec;

    struct {
	uint8_t rle1;
	uint8_t rle2;
    };
} ovl;

static uint8_t fifo_tail;
static uint8_t opcode;
static uint8_t counter;
static uint8_t byte;
static void (*state)(void);

/*
 * Decoder implementation.
 */

static void state_OPCODE(void) __naked;
static void state_ADDR_LOW(void) __naked;
static void state_ADDR_HIGH(void) __naked;
static void state_ERASE_COUNT(void) __naked;
static void state_ERASE_CHECK(void) __naked;
static void state_LUT1_COLOR1(void) __naked;
static void state_LUT1_COLOR2(void) __naked;
static void state_LUT16_VEC1(void) __naked;
static void state_LUT16_VEC2(void) __naked;
static void state_LUT16_COLOR1(void) __naked;
static void state_LUT16_COLOR2(void) __naked;
static void state_TILE_P1_R4(void) __naked;
static void state_TILE_P2_R4(void) __naked;
static void state_TILE_P4_R4(void) __naked;
static void state_TILE_P16_MASK(void) __naked;
static void state_TILE_P16_LOW(void) __naked;
static void state_TILE_P16_HIGH(void) __naked;

#define STATE_RETURN()  __asm ljmp state_return __endasm

void flash_init(void)
{
    /*
     * Reset the state machine, reset the LUT.
     */

    __idata uint8_t *l = (__idata uint8_t *) &lut;
    uint8_t i = sizeof lut;

    do {
	*(l++) = 0;
    } while (--i);

    fifo_tail = flash_fifo_head;
    state = state_OPCODE;
}

void flash_handle_fifo(void)
{
    /*
     * Out-of-band cue to reset the state machine.
     *
     * We don't have to check for this every byte, since latency in
     * initiating a reset isn't especially important.
     */
    
    if (flash_fifo_head == FLASH_HEAD_RESET) {
	flash_fifo_head = 0;
	flash_init();
	ack_data.flash_fifo_bytes++;
	return;
    }

<<<<<<< HEAD
    // Nothing to do
    if (flash_fifo_head == fifo_tail)
	return;

    // Prep the flash hardware to start writing
    flash_program_start();

    do {
	/*
	 * Dequeue one byte from the FIFO.
	 *
	 * As soon as we increment flash_fifo_bytes, the master may
	 * overwrite the location we just freed up in the FIFO buffer.
	 */
=======
    __asm
	state_return:
    __endasm ;
>>>>>>> 844ad36b

    if (flash_fifo_head == fifo_tail)
	return;

<<<<<<< HEAD
	state();

    } while (flash_fifo_head != fifo_tail);

    // Release the bus
    CTRL_PORT = CTRL_IDLE;
=======
    /*
     * Dequeue one byte from the FIFO.
     *
     * As soon as we increment flash_fifo_bytes, the master may
     * overwrite the location we just freed up in the FIFO buffer.
     */

    byte = flash_fifo[fifo_tail];	
    fifo_tail = (fifo_tail + 1) & FLASH_FIFO_MASK;
    ack_data.flash_fifo_bytes++;

    __asm
	clr   a
	mov   dpl, _state
	mov   dph, (_state+1)
	jmp   @a+dptr
    __endasm ;
>>>>>>> 844ad36b
}

/*
 * State machine.
 *
 * This is a state machine, in which each state is implemented as a
 * function chunk that we jump to. The state transition functions
 * process exactly one byte per invocation.
 */

static void state_OPCODE(void) __naked
{
    opcode = byte;
    switch (opcode & OP_MASK) {

    case OP_LUT1:
	state = state_LUT1_COLOR1;
	STATE_RETURN();

    case OP_LUT16:
	state = state_LUT16_VEC1;
	STATE_RETURN();

    case OP_TILE_P0:
	// Trivial solid-color tile, no repeats
<<<<<<< HEAD
	__asm
	    mov   a, _byte
	    anl   a, #0xF
	    rl    a 
	    add   a, #_lut
	    mov   r0, a
	    mov   DPL, @r0
	    inc   r0
	    mov   DPH, @r0

	    mov   r0, #64
	    1$:
	    lcall _flash_program_word
	    djnz  r0, 1$
	__endasm ;
	return;
=======
	uint8_t i = 64;
	uint8_t index = byte & 0xF;
	const uint8_t __idata *color = lut.bytes;
	uint8_t low, high;

	index = rl(index);
	color = lut.bytes + index;
	low = *color;
	color++;
	high = *color;

	do {
	    flash_program(low);
	    flash_program(high);
	} while (--i);
	STATE_RETURN();
    }
>>>>>>> 844ad36b
	
    case OP_TILE_P1_R4:
	counter = 64;
	ovl.rle1 = 0xFF;
	state = state_TILE_P1_R4;
	STATE_RETURN();

    case OP_TILE_P2_R4:
	counter = 64;
	ovl.rle1 = 0xFF;
	state = state_TILE_P2_R4;
	STATE_RETURN();

    case OP_TILE_P4_R4:
	counter = 64;
	ovl.rle1 = 0xFF;
	state = state_TILE_P4_R4;
	STATE_RETURN();
	
    case OP_TILE_P16:
	counter = 8;
	state = state_TILE_P16_MASK;
	STATE_RETURN();

    case OP_SPECIAL:
	switch (opcode) {
	    
	case OP_ADDRESS:
	    state = state_ADDR_LOW;
	    STATE_RETURN();

	case OP_ERASE:
	    state = state_ERASE_COUNT;
	    STATE_RETURN();
	    
	default:
	    STATE_RETURN();
	}
	
    default:
	// Undefined opcode
	STATE_RETURN();
    }
}

static void state_ADDR_LOW(void) __naked
{
    flash_addr_low = 0;
    flash_addr_lat1 = byte & 0xFE;
    state = state_ADDR_HIGH;
    STATE_RETURN();
}

static void state_ADDR_HIGH(void) __naked
{
    flash_addr_lat2 = byte & 0xFE;
    state = state_OPCODE;
    STATE_RETURN();
}

static void state_ERASE_COUNT(void) __naked
{
    counter = byte;
    state = state_ERASE_CHECK;
    STATE_RETURN();
}

static void state_ERASE_CHECK(void) __naked
{
    uint8_t check = 0xFF ^ (-counter -flash_addr_lat1 -flash_addr_lat2);
    if (check == byte)
	flash_erase(counter);
    state = state_OPCODE;
    STATE_RETURN();
}

static void state_LUT1_COLOR1(void) __naked
{
    lut.colors[opcode & 0xF].low = byte;
    state = state_LUT1_COLOR2;
    STATE_RETURN();
}

static void state_LUT1_COLOR2(void) __naked
{
    lut.colors[opcode & 0xF].high = byte;
    state = state_OPCODE;
    STATE_RETURN();
}

static void state_LUT16_VEC1(void) __naked
{
    ovl.lutvec.low = byte;
    state = state_LUT16_VEC2;
    STATE_RETURN();
}

static void state_LUT16_VEC2(void) __naked
{
    ovl.lutvec.high = byte;
    counter = 0;
    state = state_LUT16_COLOR1;
    STATE_RETURN();
}

static void state_LUT16_COLOR1(void) __naked
{
    while (!(ovl.lutvec.low & 1)) {
	// Skipped LUT entry
	ovl.lutvec.word >>= 1;
	counter++;
    }
    lut.colors[counter].low = byte;
    state = state_LUT16_COLOR2;
    STATE_RETURN();
}

static void state_LUT16_COLOR2(void) __naked
{
    lut.colors[counter++].high = byte;
    ovl.lutvec.word >>= 1;
    state = ovl.lutvec.word ? state_LUT16_COLOR1 : state_OPCODE;
    STATE_RETURN();
}	

static void state_TILE_P1_R4(void) __naked
{
    __bit nibIndex = 1;
    uint8_t nybble = byte & 0x0F;
    uint8_t runLength;

    for (;;) {
	if (ovl.rle1 == ovl.rle2) {
	    runLength = nybble;
	    nybble = ovl.rle1 | swap(ovl.rle1);
	    ovl.rle1 = 0xF0;
	    
	    if (!runLength)
		goto no_runs;
	    
	    runLength = rl(runLength);
	    runLength = rl(runLength);
	    counter -= runLength;
	    
	} else {
	    runLength = 4;
	    counter -= 4;
	    ovl.rle2 = ovl.rle1;
	    ovl.rle1 = nybble;
	}

	do {
	    uint8_t idx = nybble & 1;
	    flash_program_word(lut.colors[idx].word);
	    nybble = rr(nybble);
	} while (--runLength);

    no_runs:
	if (!counter || (counter & 0x80))
	    if (opcode & ARG_MASK) {
		opcode--;
		counter += 64;
	    } else {
		state = state_OPCODE;
		STATE_RETURN();
	    }
	if (!nibIndex)
	    STATE_RETURN();
	nibIndex = 0;
	nybble = byte >> 4;
    }
}
		
static void state_TILE_P2_R4(void) __naked
{
    __bit nibIndex = 1;
    uint8_t nybble = byte & 0x0F;
    uint8_t runLength;

    for (;;) {
	if (ovl.rle1 == ovl.rle2) {
	    runLength = nybble;
	    nybble = ovl.rle1 | swap(ovl.rle1);
	    ovl.rle1 = 0xF0;
	    
	    if (!runLength)
		goto no_runs;
	    
	    runLength = rl(runLength);
	    counter -= runLength;
	    
	} else {
	    runLength = 2;
	    counter -= 2;
	    ovl.rle2 = ovl.rle1;
	    ovl.rle1 = nybble;
	}
	
	do {
	    uint8_t idx = nybble & 3;
	    flash_program_word(lut.colors[idx].word);
	    nybble = rr(nybble);
	    nybble = rr(nybble);
	} while (--runLength);

    no_runs:
	if (!counter || (counter & 0x80))
	    if (opcode & ARG_MASK) {
		opcode--;
		counter += 64;
	    } else {
		state = state_OPCODE;
		STATE_RETURN();
	    }
	if (!nibIndex)
	    STATE_RETURN();
	nibIndex = 0;
	nybble = byte >> 4;
    }
}

static void state_TILE_P4_R4(void) __naked
{
    __bit nibIndex = 1;
    uint8_t nybble = byte & 0x0F;
    uint8_t runLength;

    for (;;) {
       if (ovl.rle1 == ovl.rle2) {
           counter -= (runLength = nybble);
           nybble = ovl.rle1;
           ovl.rle1 = 0xF0;
	   
           if (!runLength)
               goto no_runs;

       } else {
           runLength = 1;
           counter --;
           ovl.rle2 = ovl.rle1;
           ovl.rle1 = nybble;
       }

       do {
	   flash_program_word(lut.colors[nybble].word);
       } while (--runLength);
    
    no_runs:
       if (!counter || (counter & 0x80))
           if (opcode & ARG_MASK) {
               opcode--;
               counter += 64;
           } else {
               state = state_OPCODE;
               STATE_RETURN();
           }
       if (!nibIndex)
	   STATE_RETURN();
       nibIndex = 0;
       nybble = byte >> 4;
    }
}

#define P16_EMIT_RUNS() {			\
	do {					\
	    if (ovl.rle1 & 1) {			\
		state = state_TILE_P16_LOW;	\
		STATE_RETURN();				\
	    }					\
	    flash_program_word(lut.p16.word);	\
	    ovl.rle1 = rr(ovl.rle1);		\
	} while (--ovl.rle2);			\
    }

#define P16_NEXT_MASK() {			\
        if (--counter) {			\
	    state = state_TILE_P16_MASK;	\
	} else if (opcode & ARG_MASK) {		\
	    opcode--;				\
	    counter = 8;			\
	    state = state_TILE_P16_MASK;	\
	} else {				\
	    state = state_OPCODE;		\
	}					\
    }

static void state_TILE_P16_MASK(void) __naked
{
    ovl.rle1 = byte;  // Mask byte for the next 8 pixels
    ovl.rle2 = 8;     // Remaining pixels in mask
    
    P16_EMIT_RUNS();
    P16_NEXT_MASK();
    STATE_RETURN();
}

static void state_TILE_P16_LOW(void) __naked
{
    lut.p16.low = byte;
    state = state_TILE_P16_HIGH;
    STATE_RETURN();
}

static void state_TILE_P16_HIGH(void) __naked
{
    lut.p16.high = byte;
    flash_program_word(lut.p16.word);

    if (--ovl.rle2) {
	// Still more pixels in this mask.
	ovl.rle1 = rr(ovl.rle1);

	P16_EMIT_RUNS();
    }

    P16_NEXT_MASK();
    STATE_RETURN();
}<|MERGE_RESOLUTION|>--- conflicted
+++ resolved
@@ -145,7 +145,6 @@
 	return;
     }
 
-<<<<<<< HEAD
     // Nothing to do
     if (flash_fifo_head == fifo_tail)
 	return;
@@ -153,30 +152,17 @@
     // Prep the flash hardware to start writing
     flash_program_start();
 
-    do {
-	/*
-	 * Dequeue one byte from the FIFO.
-	 *
-	 * As soon as we increment flash_fifo_bytes, the master may
-	 * overwrite the location we just freed up in the FIFO buffer.
-	 */
-=======
     __asm
 	state_return:
     __endasm ;
->>>>>>> 844ad36b
-
-    if (flash_fifo_head == fifo_tail)
+
+    if (flash_fifo_head == fifo_tail) {
+	// Release the bus
+	CTRL_PORT = CTRL_IDLE;
+
 	return;
-
-<<<<<<< HEAD
-	state();
-
-    } while (flash_fifo_head != fifo_tail);
-
-    // Release the bus
-    CTRL_PORT = CTRL_IDLE;
-=======
+    }
+
     /*
      * Dequeue one byte from the FIFO.
      *
@@ -194,7 +180,6 @@
 	mov   dph, (_state+1)
 	jmp   @a+dptr
     __endasm ;
->>>>>>> 844ad36b
 }
 
 /*
@@ -220,7 +205,6 @@
 
     case OP_TILE_P0:
 	// Trivial solid-color tile, no repeats
-<<<<<<< HEAD
 	__asm
 	    mov   a, _byte
 	    anl   a, #0xF
@@ -236,26 +220,7 @@
 	    lcall _flash_program_word
 	    djnz  r0, 1$
 	__endasm ;
-	return;
-=======
-	uint8_t i = 64;
-	uint8_t index = byte & 0xF;
-	const uint8_t __idata *color = lut.bytes;
-	uint8_t low, high;
-
-	index = rl(index);
-	color = lut.bytes + index;
-	low = *color;
-	color++;
-	high = *color;
-
-	do {
-	    flash_program(low);
-	    flash_program(high);
-	} while (--i);
-	STATE_RETURN();
-    }
->>>>>>> 844ad36b
+	STATE_RETURN();
 	
     case OP_TILE_P1_R4:
 	counter = 64;
