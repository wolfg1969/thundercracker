--- conflicted
+++ resolved
@@ -2,8 +2,5 @@
 *.a
 *.o
 master-sim
-<<<<<<< HEAD
-=======
 *.bc
 *.ll
->>>>>>> 88ca5a80
