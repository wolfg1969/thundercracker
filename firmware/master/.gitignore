*~
*.a
*.o
master-sim
<<<<<<< HEAD
master-sim.exe
=======
*.elf
>>>>>>> f5adf543
*.bc
*.ll
<|MERGE_RESOLUTION|>--- conflicted
+++ resolved
@@ -2,10 +2,6 @@
 *.a
 *.o
 master-sim
-<<<<<<< HEAD
-master-sim.exe
-=======
 *.elf
->>>>>>> f5adf543
 *.bc
 *.ll
