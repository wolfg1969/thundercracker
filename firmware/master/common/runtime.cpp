--- conflicted
+++ resolved
@@ -50,20 +50,6 @@
      */
 
     while (pending) {
-<<<<<<< HEAD
-        EventBits::ID event = (EventBits::ID)Intrinsic::CLZ(pending);
-
-		while (eventCubes[event]) {
-                _SYSCubeID slot = Intrinsic::CLZ(eventCubes[event]);
-                if (event <= EventBits::LAST_CUBE_EVENT) {
-                    // XXX: Not implemented in interpreter yet
-                    //callCubeEvent(event, slot);
-                } else if (event == EventBits::NEIGHBOR) {
-                    NeighborSlot::instances[slot].computeEvents();
-                }
-                
-                Atomic::And(eventCubes[event], ~Intrinsic::LZ(slot));
-=======
         _SYSVectorID vid = (_SYSVectorID) Intrinsic::CLZ(pending);
         ASSERT(vid < _SYS_NUM_VECTORS);
         uint32_t vidMask = Intrinsic::LZ(vid);
@@ -85,7 +71,6 @@
             } else {
                 // Handle one normal cube event
                 callCubeEvent(vid, cid);
->>>>>>> 267872fa
             }
 
             Atomic::And(cubesPending, ~Intrinsic::LZ(cid));
