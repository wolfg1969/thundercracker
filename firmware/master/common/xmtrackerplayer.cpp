/*
 * Thundercracker Firmware -- Confidential, not for redistribution.
 * Copyright <c> 2012 Sifteo, Inc. All rights reserved.
 */

#include "xmtrackerplayer.h"
#include "audiomixer.h"
#include <stdint.h>
#include <stdlib.h>

// mingw appears to not get this quite right...
#ifndef UINT16_MAX
#define UINT16_MAX 0xffff
#endif
#ifndef UINT32_MAX
#define UINT32_MAX 0xffffffff
#endif

//#define XMTRACKERDEBUG
#define LGPFX "XmTrackerPlayer: "
XmTrackerPlayer XmTrackerPlayer::instance;
const uint8_t XmTrackerPlayer::kLinearFrequencies;
const uint8_t XmTrackerPlayer::kAmigaFrequencies;
const uint8_t XmTrackerPlayer::kMaxVolume;
const uint8_t XmTrackerPlayer::kEnvelopeSustain;
const uint8_t XmTrackerPlayer::kEnvelopeLoop;

#include "xmtrackertables.h"

// To be replaced someday by a channel allocator and array
#define CHANNEL_FOR(x) (_SYS_AUDIO_MAX_CHANNELS - ((x) + 1))

bool XmTrackerPlayer::play(const struct _SYSXMSong *pSong)
{
    // Does the world make any sense? 
    ASSERT(pSong->nPatterns > 0);
    if (pSong->nChannels > _SYS_AUDIO_MAX_CHANNELS) {
        LOG((LGPFX"Song has %u channels, %u supported\n",
             pSong->nChannels, _SYS_AUDIO_MAX_CHANNELS));
        return false;
    }

    /* Make sure no one is currently using the channels I need.
     * Unfortunately, there's no way to make sure no one else clobbers me
     * during playback, but it won't take long for the perp to notice.
     */
    for (unsigned i = 0; i < pSong->nChannels; i++)
        if (AudioMixer::instance.isPlaying(CHANNEL_FOR(i)))
            return false;

    // Ok, things look (probably) good.
    song = *pSong;
    
    volume = kMaxVolume;
    userVolume = _SYS_AUDIO_DEFAULT_VOLUME;
    bpm = song.bpm;
    ticks = tempo = song.tempo;
    delay = 0;
    phrase = 0;
    memset(&next, 0, sizeof(next));
    pattern.init(&song)->loadPattern(patternOrderTable(phrase));

    memset(channels, 0, sizeof(channels));
    for (unsigned i = 0; i < arraysize(channels); i++) {
        XmTrackerPattern::resetNote(channels[i].note);
        channels[i].userVolume = _SYS_AUDIO_MAX_VOLUME;
    }

    AudioMixer::instance.setTrackerCallbackInterval(2500000 / bpm);
    tick();

    return true;
}

void XmTrackerPlayer::stop()
{
    song.nPatterns = 0;
    AudioMixer::instance.setTrackerCallbackInterval(0);
}

void XmTrackerPlayer::setVolume(int pVolume, uint8_t ch)
{
    pVolume = clamp(pVolume, 0, _SYS_AUDIO_MAX_VOLUME);
    if (ch > song.nChannels) {
        userVolume = pVolume;
    } else {
        channels[ch].userVolume = pVolume;
    }
}

inline void XmTrackerPlayer::loadNextNotes()
{
    ASSERT(!ticks);

    // Advance song position on row overflow or effect
    if (next.row >= pattern.nRows() || next.force) {
        if (!next.force) {
            if (loop.i && next.row > loop.end)
                processPatternBreak(phrase, loop.start);
            else
                processPatternBreak(song.patternOrderTableSize, 0);
        }

        if (phrase != next.phrase && next.phrase < song.patternOrderTableSize) {
            pattern.loadPattern(patternOrderTable(next.phrase));
            phrase = next.phrase;
            memset(&loop, 0, sizeof(loop));
        } else if (next.phrase >= song.patternOrderTableSize) {
            stop();
        }

        if (next.row >= pattern.nRows())
            stop();
        
        next.force = false;

#ifdef XMTRACKERDEBUG
        LOG((LGPFX"Advancing to phrase %u, row %u\n", phrase, next.row));
#endif
    }

    // Get and process the next row of notes
    struct XmTrackerNote note;
    for (unsigned i = 0; i < song.nChannels; i++) {
        struct XmTrackerChannel &channel = channels[i];

        // ProTracker 2/3 compatibility. FastTracker II maintains final tremolo volume
        channel.volume = channel.tremolo.volume;

        pattern.getNote(next.row, i, note);

#ifdef XMTRACKERDEBUG
        if (i) LOG((" | "));
        else LOG((LGPFX));
        LOG(("%3d %3d x%02x x%02x x%02x",
             note.note, note.instrument,
             note.volumeColumnByte,
             note.effectType, note.effectParam));
        if ((int)i == song.nChannels - 1) LOG(("\n"));
#endif

        channel.valid = false;
        bool recNote = false,
             recInst = false;
        if (note.instrument == XmTrackerPattern::kNoInstrument) {
            recInst = true;
            note.instrument = channel.note.instrument;
        }
        if (note.note == XmTrackerPattern::kNoNote) {
            recNote = true;
            note.note = channel.note.note;
        }

        if (note.effectType != XmTrackerPattern::kNoEffect &&
            note.effectParam == XmTrackerPattern::kNoParam)
        {
            note.effectParam = 0;
        }

        if (channel.note.instrument != note.instrument && note.instrument < song.nInstruments) {
            // Change the instrument.
            // TODO: Consider mapping this instead of copying, if we can be guaranteed the whole struct.
            if (!SvmMemory::copyROData(channel.instrument, song.instruments + note.instrument * sizeof(_SYSXMInstrument))) {
                ASSERT(false);
            }
        } else if (note.instrument >= song.nInstruments) {
            channel.instrument.sample.pData = 0;
        }
        if (!recInst && channel.instrument.sample.pData) {
            channel.volume = channel.instrument.sample.volume;
        }
        
        channel.start = !recNote || !recInst;
        // Don't play with an invalid instrument
        if (channel.start && note.instrument >= song.nInstruments) {
            channel.start = false;
        }
        // Stop playing/don't play when no sample data or note
        if (channel.realNote(note.note) >= XmTrackerPattern::kNoteOff ||
            !channel.instrument.sample.pData)
        {
            channel.start = false;
        }

        if (!channel.active && !channel.start) {
            channel.note = note;
            continue;
        }

        // Remember old/current period for portamento slide.
        channel.porta.period = channel.period;
        if (!recNote) {
            channel.period = getPeriod(channel.realNote(note.note), channel.instrument.finetune);
            if (note.instrument != channel.note.instrument || !channel.porta.period) {
                channel.porta.period = channel.period;
            }
        }
        if (channel.period) {
            channel.frequency = getFrequency(channel.period);
<<<<<<< HEAD
        }
        channel.note = note;

        if (channel.start) {
            channel.envelope.done = !channel.instrument.nVolumeEnvelopePoints;
            memset(&channel.envelope, 0, sizeof(channel.envelope));
=======
>>>>>>> 074b3336
        }
        channel.note = note;

        // Volume
        channel.fadeout = UINT16_MAX;
        if (note.volumeColumnByte >= 0x10 && note.volumeColumnByte <= 0x50)
                channel.volume = note.volumeColumnByte - 0x10;

        if (channel.start) {
            // TODO: auto-vibrato.
            channel.vibrato.phase = 0;
            channel.tremolo.phase = 0;

            memset(&channel.envelope, 0, sizeof(channel.envelope));
            channel.envelope.done = !channel.instrument.nVolumeEnvelopePoints;
        }

        channel.active = true;
    }
    pattern.releaseRef();

    // Advance song position
    next.row++;
}

// Volume commands
enum {
    vxSlideDown              = 6,
    vxSlideUp,              // 7
    vxFineVolumeDown,       // 8
    vxFineVolumeUp,         // 9
    vxVibratoSpeed,         // A
    vxVibratoDepth,         // B
    vxTonePortamento        // F. C, D, and E are panning commands
};

void XmTrackerPlayer::incrementVolume(uint16_t &volume, uint8_t inc)
{
    volume = MIN(volume + inc, kMaxVolume);
}

void XmTrackerPlayer::decrementVolume(uint16_t &volume, uint8_t dec)
{
    volume = (uint16_t)MAX((int32_t)volume - dec, 0);
}

void XmTrackerPlayer::processVolumeSlideUp(XmTrackerChannel &channel, uint16_t &volume, uint8_t inc)
{
    if (inc) channel.slideUp = inc;
    incrementVolume(volume, inc);
}

void XmTrackerPlayer::processVolumeSlideDown(XmTrackerChannel &channel, uint16_t &volume, uint8_t dec)
{
    if (dec) channel.slideDown = dec;
    decrementVolume(volume, dec);
}

// Half-wave precomputed sine table used by vibrato and tremolo.
static const uint8_t sineTable[] = {0,24,49,74,97,120,141,161,
                                    180,197,212,224,235,244,250,253,
                                    255,253,250,244,235,224,212,197,
                                    180,161,141,120,97,74,49,24};

void XmTrackerPlayer::processVibrato(XmTrackerChannel &channel)
{
    int32_t periodDelta = 0;

    switch (channel.vibrato.type) {
        default:
            // Intentional fall-through
        case 3:   // Random (but not really)
            // Intentional fall-through
        case 0: { // Sine
            STATIC_ASSERT(arraysize(sineTable) == 32);
            periodDelta = sineTable[channel.vibrato.phase % arraysize(sineTable)];
            if (channel.vibrato.phase >= 32) periodDelta = -periodDelta;
            break;
        }
        case 1:   // Ramp up
            LOG(("%s:%d: NOT_TESTED: ramp vibrato\n", __FILE__, __LINE__));
            periodDelta = (channel.vibrato.phase % 32) * -8;
            if (channel.vibrato.phase >= 32) periodDelta += 255;
            break;
        case 2:   // Square
            LOG(("%s:%d: NOT_TESTED: square vibrato\n", __FILE__, __LINE__));
            periodDelta = 255;
            if (channel.vibrato.phase >= 32) periodDelta = -periodDelta;
            break;
    }
    periodDelta = (periodDelta * channel.vibrato.depth) / 32;

    channel.frequency = getFrequency(channel.period + periodDelta);

    if (ticks)
        channel.vibrato.phase = (channel.vibrato.speed + channel.vibrato.phase) % 64;
}

void XmTrackerPlayer::processPorta(XmTrackerChannel &channel)
{
    if (!ticks) {
        uint32_t tmp;
        tmp = channel.period;
        channel.period = channel.porta.period;
        channel.porta.period = tmp;
        // Not playing a new note anymore, sustain-shifting to another.
        channel.start = false;
        return;
    }

    ASSERT(channel.porta.period);

    int32_t delta=(int32_t)channel.period-(int32_t)channel.porta.period;

    if (!delta) return;

    if (abs(delta) < channel.tonePorta * 4) {
        channel.period = channel.porta.period;
    } else if (delta < 0) {
        channel.period += channel.tonePorta * 4;
    } else {
        channel.period -= channel.tonePorta * 4;
    }
    channel.frequency = getFrequency(channel.period);
}

void XmTrackerPlayer::processVolume(XmTrackerChannel &channel)
{
    uint8_t command = channel.note.volumeColumnByte >> 4;
    uint8_t param = channel.note.volumeColumnByte & 0xF;

    switch (command) {
        case vxSlideDown:
            if (!param) LOG(("%s:%d: NOT_IMPLEMENTED: empty param to vxSlideDown\n", __FILE__, __LINE__));
            decrementVolume(channel.volume, param);
            break;
        case vxSlideUp:
            if (!param) LOG(("%s:%d: NOT_IMPLEMENTED: empty param to vxSlideUp\n", __FILE__, __LINE__));
            incrementVolume(channel.volume, param);
            break;
        case vxFineVolumeDown:
            if (ticks) break;
            if (!param) LOG(("%s:%d: NOT_IMPLEMENTED: empty param to vxFineVolumeDown\n", __FILE__, __LINE__));
            processVolumeSlideDown(channel, channel.volume, param);
            break;
        case vxFineVolumeUp:
            if (ticks) break;
            if (!param) LOG(("%s:%d: NOT_IMPLEMENTED: empty param to vxFineVolumeDown\n", __FILE__, __LINE__));
            processVolumeSlideUp(channel, channel.volume, param);
            break;
        case vxVibratoSpeed:
            if (param) channel.vibrato.speed = param;
            processVibrato(channel);
            break;
        case vxVibratoDepth:
            if (param) channel.vibrato.depth = param;
            processVibrato(channel);
            break;
        case vxTonePortamento:
            if (param) channel.tonePorta = param | (param << 4);
            processPorta(channel);
            break;
        default:
            break;
    }
}

// Note effects
enum {
    fxArpeggio                   = 0x00, // "Appregio" in the file spec *frown*
    fxPortaUp,                  // 0x01
    fxPortaDown,                // 0x02
    fxTonePorta,                // 0x03
    fxVibrato,                  // 0x04
    fxTonePortaAndVolumeSlide,  // 0x05
    fxVibratoAndVolumeSlide,    // 0x06
    fxTremolo,                  // 0x07
    // fx8 is Set Panning, not implemented.
    fxSampleOffset               = 0x09,
    fxVolumeSlide,              // 0x0A
    fxPositionJump,             // 0x0B
    fxSetVolume,                // 0x0C
    fxPatternBreak,             // 0x0D
    fxOverflow,                 // 0x0E, hack inherited from the MOD format
    fxSetTempoAndBPM,           // 0x0F
    fxSetGlobalVolume,          // 0x10 / G
    fxGlobalVolumeSlide,        // 0x11 / H
    // TODO: fxKeyOff (K)
    fxSetEnvelopePos             = 0x15, // L
    fxMultiRetrigNote            = 0x1B, // R
    fxTremor                     = 0x1D, // T
    fxExtraFinePorta             = 0x21, // X
};

enum {
    fxFinePortaUp                = 0x01, // E1
    fxFinePortaDown,            // 0x02
    fxGlissControl,             // 0x03
    fxVibratoControl,           // 0x04
    fxFinetune,                 // 0x05
    fxLoopPattern,              // 0x06, called "Set loop begin/loop" in XM spec
    fxTremoloControl,           // 0x07
    fxRetrigNote                 = 0x09, // 8 is not used
    fxFineVolumeSlideUp,        // 0x0A
    fxFineVolumeSlideDown,      // 0x0B
    fxNoteCut,                  // 0x0C
    fxNoteDelay,                // 0x0D
    fxPatternDelay              // 0x0E
};

void XmTrackerPlayer::processArpeggio(XmTrackerChannel &channel)
{
    uint8_t phase = ticks % 3;
    uint8_t note;

    // ProTracker 2/3 sequence. FastTracker II reverses cases 1 and 2.
    switch (phase) {
        case 0:
            return;
        case 1:
            note = channel.note.effectParam >> 4;
            break;
        case 2:
            note = channel.note.effectParam & 0x0F;
            break;
    }
    note += channel.realNote();

    if (note >= XmTrackerPattern::kNoteOff) {
        LOG((LGPFX"Clipped arpeggio (base note: %d, arpeggio: %02x)\n",
             channel.realNote(), channel.note.effectParam));
        note = XmTrackerPattern::kNoteOff - 1;
    }

    // Apply relative period shift, to avoid disrupting other active effects
    channel.frequency = getFrequency(getPeriod(note, channel.instrument.finetune));
}

void XmTrackerPlayer::processVolumeSlide(uint16_t &pVolume, uint8_t param)
{
    if (!ticks || !param) return;
    uint8_t up = param >> 4;
    uint8_t down = param & 0x0F;

    if (up) {
        incrementVolume(pVolume, up);
    } else if (down) {
        decrementVolume(pVolume, down);
    }
}

void XmTrackerPlayer::processTremolo(XmTrackerChannel &channel)
{
    if (!ticks || !channel.tremolo.depth || !channel.tremolo.speed) return;
    STATIC_ASSERT(arraysize(sineTable) == 32);

    int16_t delta;
    delta = sineTable[channel.tremolo.phase % 31] * channel.tremolo.depth / 32;
    if (channel.tremolo.phase >= 32) delta = -delta;
    channel.tremolo.phase = (channel.tremolo.speed + channel.tremolo.phase) % 64;

    channel.volume = clamp(channel.tremolo.volume + delta, 0, (int)kMaxVolume);
}

void XmTrackerPlayer::processPatternBreak(uint16_t nextPhrase, uint16_t nextRow)
{
    next.force = true;

    // Adjust phrase as appropriate
    if (nextPhrase >= song.patternOrderTableSize) next.phrase = phrase + 1;
    else next.phrase = nextPhrase;

    // This is bounds-checked later, when the pattern is loaded.
    next.row = nextRow;

    // Reached end of song
    if (next.phrase >= song.patternOrderTableSize) {
        // This is bounds-checked later, when the break is applied.
        next.phrase = song.restartPosition;
    }
}

void XmTrackerPlayer::processRetrigger(XmTrackerChannel &channel, uint8_t interval, uint8_t slide)
{
    if (!channel.retrigger.interval) return;
    if (!ticks) channel.retrigger.phase = 0;

    if (channel.retrigger.phase >= channel.retrigger.interval) {
        channel.retrigger.phase = 0;
        channel.start = true;

        if (slide >= 1 && slide <= 5) {
            decrementVolume(channel.volume, 1 << (slide - 1));
        } else if (slide >= 9 && slide <= 0xD) {
            incrementVolume(channel.volume, 1 << (slide - 9));
        } else if (slide == 6) {
            channel.volume = channel.volume * 2 / 3;
        } else if (slide == 7) {
            channel.volume /= 2;
        } else if (slide == 0xE) {
            incrementVolume(channel.volume, channel.volume / 2);
        } else if (slide == 0xF) {
            incrementVolume(channel.volume, channel.volume);
        }
    }

    channel.retrigger.phase++;
}

bool XmTrackerPlayer::processTremor(XmTrackerChannel &channel)
{
    if (!ticks) return true;
    // Note this is called from commit(), not processEffects().
    if (channel.note.effectType != fxTremor) return true;

    channel.tremor.phase = (channel.tremor.phase + 1) %
                           (channel.tremor.on + channel.tremor.off);

    // If both parameters are zero, fast tremor.
    if (channel.tremor.on == 0 && channel.tremor.off == 0) return !(ticks % 2);

    if (channel.tremor.phase > channel.tremor.on) return false;

    return true;
}

void XmTrackerPlayer::processEffects(XmTrackerChannel &channel)
{
    const uint8_t param = channel.note.effectParam;
    switch (channel.note.effectType) {
        case fxArpeggio: {
            processArpeggio(channel);
            break;
        }
        case fxPortaUp: {
            // ProTracker 2/3 does not support memory.
            if (!ticks && param) channel.portaUp = param;
            if (ticks) {
                channel.period -= channel.portaUp * 4;
                channel.frequency = getFrequency(channel.period);
            }
            break;
        }
        case fxPortaDown: {
            // ProTracker 2/3 does not support memory.
            if (!ticks && param) channel.portaDown = param;
            if (ticks) {
                channel.period += channel.portaDown * 4;
                channel.frequency = getFrequency(channel.period);
            }
            break;
        }
        case fxTonePorta: {
            if (!ticks && param) channel.tonePorta = param;
            processPorta(channel);
            break;
        }
        case fxVibrato: {
            if (!ticks) {
                if (param & 0xF0) channel.vibrato.speed = (param & 0xF0) >> 4;
                if (param & 0x0F) channel.vibrato.depth = param & 0x0F;
            }
            processVibrato(channel);
            break;
        }
        case fxTonePortaAndVolumeSlide: {
            /* Strictly speaking, if both nibbles in the parameter are nonzero,
             * this command is illegal.
             */
            if (!ticks && param) channel.slide = param;
            processVolumeSlide(channel.volume, channel.slide);
            processPorta(channel);
            break;
        }
        case fxVibratoAndVolumeSlide: {
            /* Strictly speaking, if both nibbles in the parameter are nonzero,
             * this command is illegal.
             */
            if (param) channel.slide = param;
            processVolumeSlide(channel.volume, channel.slide);
            processVibrato(channel);
            break;
        }
        case fxTremolo: {
            if (!ticks) {
                channel.tremolo.volume = channel.volume;
                if (param & 0xF0) channel.tremolo.speed = (param & 0xF0) >> 4;
                if (param & 0x0F) channel.tremolo.depth = param & 0x0F;
            }
            processTremolo(channel);
            break;
        }
        case fxSampleOffset: {
            if (ticks) break;
            channel.offset = param << 8;
            // Compensate for sample compression (param is in shorts, offset is in samples)
            channel.offset *= channel.instrument.compression;
            break;
        }
        case fxVolumeSlide: {
            /* Unlike the volume slide combination effects, both nibbles in the
             * parameter are allowed to be set.
             */
            if (param) channel.slide = param;
            processVolumeSlide(channel.volume, channel.slide);
            break;
        }
        case fxPositionJump: {
            // Only useful at the start of a note
            ASSERT(!ticks);
            channel.note.effectType = XmTrackerPattern::kNoEffect;

            processPatternBreak(param, 0);
            break;
        }
        case fxSetVolume: {
            channel.volume = MIN(param, kMaxVolume);
            break;
        }
        case fxPatternBreak: {
            // Only useful at the start of a note
            ASSERT(!ticks);
            channel.note.effectType = XmTrackerPattern::kNoEffect;

            // Seriously, the spec says the higher order nibble is * 10, not * 16.
            processPatternBreak(-1, (param & 0xF) + (param >> 4) * 10);
            break;
        }
        case fxSetTempoAndBPM: {
            // Only useful at the start of a note
            ASSERT(!ticks);
            channel.note.effectType = XmTrackerPattern::kNoEffect;

            if (!param)
                stop();
            else if (param <= 32)
                tempo = param;
            else
                bpm = param;
            break;
        }
        case fxSetGlobalVolume: {
            volume = param;
            break;
        }
        case fxGlobalVolumeSlide: {
            processVolumeSlide(volume, param);
            break;
        }
        case fxSetEnvelopePos: {
            LOG(("%s:%d: NOT_TESTED: fxSetEnvelopePos fx(0x%02x)\n", __FILE__, __LINE__, channel.note.effectType));
            if (!ticks) {
                if (param >= channel.instrument.nVolumeEnvelopePoints) {
                    LOG((LGPFX"Position %u is out of bounds (envelope size: %u), "
                         "disabling envelope.\n",
                         param, channel.instrument.nVolumeEnvelopePoints));
                    channel.envelope.done = true;
                    channel.envelope.point = 0;
                } else {
                    channel.envelope.point = param;
                }
            }
            break;
        }
        case fxMultiRetrigNote: {
            if (param & 0xF0) channel.retrigger.speed = (param & 0xF0) >> 4;
            if (param & 0x0F) channel.retrigger.interval = param & 0x0F;
            processRetrigger(channel, channel.retrigger.interval, channel.retrigger.speed);
            break;
        }
        case fxTremor: {
            if (ticks) break;
            if (param & 0xF0) channel.tremor.on = (param & 0xF0) >> 4;
            if (param & 0x0F) channel.tremor.off = param & 0x0F;
            LOG(("%s:%d: NOT_TESTED: fxTremor fx(0x%02x)\n", __FILE__, __LINE__, channel.note.effectType));
            break;
        }
        case fxExtraFinePorta: {
            if (param >> 4 == 1) {
                if (!ticks) channel.period -= (param & 0x0F);
            } else if (param >> 4 == 2) {
                if (!ticks) channel.period += (param & 0x0F);
            }
            break;
        }
        case fxOverflow: {
            uint8_t nparam = param & 0x0F;
            switch (param >> 4) {
                case fxFinePortaUp: {
                    if (!ticks) channel.period -= nparam * 4;
                    break;
                }
                case fxFinePortaDown: {
                    if (!ticks) channel.period += nparam * 4;
                    break;
                }
                case fxGlissControl: {
                    LOG(("%s:%d: NEVER_IMPLEMENTED: fxGlissControl fx(0x%02x, 0x%02x)\n", __FILE__, __LINE__, channel.note.effectType, param));
                    break;
                }
                case fxVibratoControl: {
                    if (ticks) break;
                    LOG(("%s:%d: NOT_TESTED: fxVibratoControl fx(0x%02x, 0x%02x)\n", __FILE__, __LINE__, channel.note.effectType, param));
                    channel.vibrato.type = nparam;
                    break;
                }
                case fxFinetune: {
                    LOG(("%s:%d: NOT_TESTED: fxFinetune fx(0x%02x, 0x%02x)\n", __FILE__, __LINE__, channel.note.effectType, param));
                    if (param & 0x8) {
                        // Signed nibble
                        channel.instrument.finetune -= 16 * ((~nparam & 0x0F) + 1);
                    } else {
                        channel.instrument.finetune += 16 * nparam;
                    }
                    break;
                }
                case fxLoopPattern: {
                    if (ticks) break;
                    LOG(("%s:%d: NOT_TESTED: fxLoopPattern fx(0x%02x, 0x%02x)\n", __FILE__, __LINE__, channel.note.effectType, param));
                    ASSERT(!next.force);

                    if (!nparam) {
                        // Remember new boundary
                        loop.start = next.row - 1;
                    } else if (loop.i == 0) {
                        // Begin looping
                        loop.end = next.row - 1;
                        loop.limit = nparam;
                        loop.i = 1;
                    } else if (++loop.i > loop.limit) {
                        // Stop looping
                        loop.i = 0;
                    }
                    break;
                }
                case fxTremoloControl: {
                    LOG(("%s:%d: NEVER_IMPLEMENTED: fxTremoloControl fx(0x%02x, 0x%02x)\n", __FILE__, __LINE__, channel.note.effectType, param));
                    break;
                }
                case fxRetrigNote: {
                    LOG(("%s:%d: NOT_TESTED: fxRetrigNote fx(0x%02x, 0x%02x)\n", __FILE__, __LINE__, channel.note.effectType, param));
                    processRetrigger(channel, nparam);
                    break;
                }
                case fxFineVolumeSlideUp: {
                    // Only useful at the start of a note
                    ASSERT(!ticks);
                    channel.note.effectType = XmTrackerPattern::kNoEffect;

                    // Save parameter for later use, shared with fxFineVolumeSlideDown.
                    if (nparam) channel.fineSlideUp = nparam;
                    incrementVolume(channel.volume, channel.fineSlideUp);
                    break;
                }
                case fxFineVolumeSlideDown: {
                    // Only useful at the start of a note
                    ASSERT(!ticks);
                    channel.note.effectType = XmTrackerPattern::kNoEffect;

                    // Save parameter for later use, shared with fxFineVolumeSlideUp.
                    if (nparam) channel.fineSlideDown = nparam;
                    decrementVolume(channel.volume, channel.fineSlideDown);
                    break;
                }
                case fxNoteCut: {
                    if (ticks == nparam) channel.volume = 0;
                    break;
                }
                case fxNoteDelay: {
                    channel.start = ticks == nparam;
                    break;
                }
                case fxPatternDelay: {
                    delay = nparam;
                    break;
                }
            }
            break;
        }
        default:
            LOG(("%s:%d: NOT_REACHED: fx(0x%02x, 0x%02x)\n", __FILE__, __LINE__, channel.note.effectType, channel.note.effectParam));
            break;
        case XmTrackerPattern::kNoEffect:
            break;
    }
}

void XmTrackerPlayer::processEnvelope(XmTrackerChannel &channel)
{
    if (!channel.instrument.volumeType || channel.envelope.done) {
        return;
    }

    // Save some space in my editor.
    _SYSXMInstrument &instrument = channel.instrument;
    struct XmTrackerEnvelopeMemory &envelope = channel.envelope;

    ASSERT(instrument.nVolumeEnvelopePoints > 0);

    if ((instrument.volumeType & kEnvelopeSustain) && channel.note.note != XmTrackerPattern::kNoteOff) {
        // volumeSustainPoint is a maxima, don't exceed it.
        if (envelope.point >= instrument.volumeSustainPoint) {
            envelope.point = instrument.volumeSustainPoint;
            envelope.tick = 0;
        }
    } else if (instrument.volumeType & kEnvelopeLoop) {
        // Loop the loop
        if (envelope.point >= instrument.volumeLoopEndPoint) {
            envelope.point = instrument.volumeLoopStartPoint;
            envelope.tick = 0;
        }
    }

    int16_t pointLength = 0;
    uint16_t envPt0 , envPt1 = 0;
    if (envelope.point == instrument.nVolumeEnvelopePoints - 1) {
        // End of envelope
        envelope.done = true;

        // Load the last envelope point from flash.
        SvmMemory::VirtAddr va = instrument.volumeEnvelopePoints + envelope.point * sizeof(uint16_t);
        if (!SvmMemory::copyROData(envPt0, va)) {
            ASSERT(0); stop(); return;
        }
    } else {
        ASSERT(envelope.point < instrument.nVolumeEnvelopePoints - 1);

        // Load current and next envelope points from flash.
        FlashBlockRef ref;
        SvmMemory::VirtAddr va = instrument.volumeEnvelopePoints + envelope.point * sizeof(uint16_t);
        if (!SvmMemory::copyROData(ref, envPt0, va)) {
            ASSERT(0); stop(); return;
        }
        if (!SvmMemory::copyROData(ref, envPt1, va + sizeof(uint16_t))) {
            ASSERT(0); stop(); return;
        }

        pointLength = envelopeOffset(envPt1) - envelopeOffset(envPt0);
    }

    if (envelope.point >= instrument.nVolumeEnvelopePoints - 1 || !envelope.tick) {
        // Beginning of node/end of envelope, no interpolation.
        envelope.value = envelopeValue(envPt0);
    } else {
        /* Interpolates unnecessarily with tick == pointLength, but specifically
         * catching that case isn't really worth it.
         */
        int16_t v1 = envelopeValue(envPt0);
        int16_t v2 = envelopeValue(envPt1);
        envelope.value = v1 + envelope.tick * (v2 - v1) / pointLength;
    }

    // Progress!
    if (envelope.point < instrument.nVolumeEnvelopePoints - 1) {
        envelope.tick++;
        if (envelope.tick >= pointLength) {
            envelope.tick = 0;
            envelope.point++;
        }
    }
}

void XmTrackerPlayer::process()
{
    for (unsigned i = 0; i < song.nChannels; i++) {
        struct XmTrackerChannel &channel = channels[i];

        // TODO: Reset
        // ch->tickrel_period=0;
        // ch->tickrel_volume=0;

        processVolume(channel);
        processEffects(channel);
        processEnvelope(channel);
    }
}

void XmTrackerPlayer::commit()
{
    AudioMixer &mixer = AudioMixer::instance;

    for (unsigned i = 0; i < song.nChannels; i++) {
        struct XmTrackerChannel &channel = channels[i];

        if (!channel.active && mixer.isPlaying(CHANNEL_FOR(i))) {
            mixer.stop(CHANNEL_FOR(i));
            continue;
        }

        /* This code relies on the single-threaded nature of the audio
         * stack--the sample is loaded first and volume and sampling rate
         * adjusted shortly after.
         */
        if (channel.start) {
            channel.start = false;
            if (mixer.isPlaying(CHANNEL_FOR(i))) mixer.stop(CHANNEL_FOR(i));
            if (!mixer.play(&channel.instrument.sample,
                            CHANNEL_FOR(i),
                            (_SYSAudioLoopType)channel.instrument.sample.loopType)) {
                channel.active = false;
                continue;
            }
        }

        channel.active = mixer.isPlaying(CHANNEL_FOR(i));

        /* Final volume is computed from the current channel volume, the
         * current state of the instrument's volume envelope, sample fadeout,
         * global volume, user-assigned channel volume, and user-assigned
         * global volume.
         */
        int32_t finalVolume = 0;
        if (processTremor(channel)) {
            finalVolume = channel.volume;

            // ProTracker 2/3 compatibility. FastTracker II maintains final tremolo volume
            if (channel.note.effectType != fxTremolo) channel.tremolo.volume = finalVolume;

            // Apply envelope
            if (channel.active && channel.instrument.volumeType) {
                finalVolume = (finalVolume * channel.envelope.value) >> 6;
            }

            // Apply fadeout
            if (channel.active && channel.note.note == XmTrackerPattern::kNoteOff) {
                if (channel.instrument.volumeFadeout > 0xFFF ||
                    channel.instrument.volumeFadeout > channel.fadeout ||
                    !channel.instrument.volumeFadeout)
                {
                    channel.fadeout = 0;
                } else {
                    channel.fadeout -= channel.instrument.volumeFadeout;
                }

                // Completely faded -> stop playing sample.
                if (!channel.fadeout) {
                    channel.active = false;
                    if (mixer.isPlaying(CHANNEL_FOR(i))) mixer.stop(CHANNEL_FOR(i));
                }

                // Apply fadeout
                finalVolume = finalVolume * channel.fadeout / UINT16_MAX;
            }
        }

        // Global volume
        finalVolume = finalVolume * volume / kMaxVolume;
        // User-assigned channel volume
        finalVolume = finalVolume * channel.userVolume / _SYS_AUDIO_MAX_VOLUME;
        // User-assigned global volume
        finalVolume = finalVolume * userVolume / _SYS_AUDIO_MAX_VOLUME;

        mixer.setVolume(CHANNEL_FOR(i), clamp(finalVolume * 4, (int32_t)0, (int32_t)_SYS_AUDIO_MAX_VOLUME));

        // Sampling rate
        if (channel.frequency > 0) {
            mixer.setSpeed(CHANNEL_FOR(i), channel.frequency);
        } else if (mixer.isPlaying(CHANNEL_FOR(i))) {
            mixer.stop(CHANNEL_FOR(i));
        }

        // Offset
        if (channel.offset < UINT32_MAX) {
            mixer.setPos(CHANNEL_FOR(i), channel.offset);
            channel.offset = UINT32_MAX;
        }
    }

    // Call back at (24 / 60 * bpm) Hz
    mixer.setTrackerCallbackInterval(2500000 / bpm);
}

uint8_t XmTrackerPlayer::patternOrderTable(uint16_t order)
{
    ASSERT(order < song.patternOrderTableSize);

    uint8_t buf;
    SvmMemory::VirtAddr va = song.patternOrderTable + order;
    if(!SvmMemory::copyROData(buf, va)) {
        LOG((LGPFX"Could not copy %p (length %lu)!\n",
             (void *)va, (long unsigned)sizeof(buf)));
        ASSERT(false);

        // At worst, try to do no harm?
        return song.nPatterns - 1;
    }
    return buf;
}

void XmTrackerPlayer::tick()
{
    if (++ticks >= tempo * (delay + 1)) {
        ticks = delay = 0;
        // load next notes into the process channels
        loadNextNotes();
        if (!isPlaying()) return;
    }

    // process effects and envelopes
    process();

    // update mixer
    commit();
}<|MERGE_RESOLUTION|>--- conflicted
+++ resolved
@@ -197,15 +197,6 @@
         }
         if (channel.period) {
             channel.frequency = getFrequency(channel.period);
-<<<<<<< HEAD
-        }
-        channel.note = note;
-
-        if (channel.start) {
-            channel.envelope.done = !channel.instrument.nVolumeEnvelopePoints;
-            memset(&channel.envelope, 0, sizeof(channel.envelope));
-=======
->>>>>>> 074b3336
         }
         channel.note = note;
 
