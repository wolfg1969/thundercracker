/*
 * Thundercracker Firmware -- Confidential, not for redistribution.
 * Copyright <c> 2012 Sifteo, Inc. All rights reserved.
 */

#include <protocol.h>

#include "machine.h"
#include "cube.h"
#include "vram.h"
#include "event.h"
#include "flash_blockcache.h"
#include "svmdebugpipe.h"
#include "tasks.h"
#include "neighborslot.h"
#include "paintcontrol.h"
#include "cubeslots.h"
#include "assetslot.h"

// Simulator headers, for simAssetLoaderBypass.
#ifdef SIFTEO_SIMULATOR
#   include "system_mc.h"
#   include "cube_hardware.h"
#   include "lsdec.h"
#endif


void CubeSlot::connect(SysLFS::Key cubeRecord, const RadioAddress &addr, const RF_ACKType &fullACK)
{
    _SYSCubeIDVector cv = bit();

    // Reset state
    NeighborSlot::resetSlots(cv);
    setVideoBuffer(0);
    setMotionBuffer(0);
    Atomic::And(CubeSlots::flashResetWait, ~cv);
    Atomic::And(CubeSlots::flashResetSent, ~cv);
    Atomic::And(CubeSlots::flashAddrPending, ~cv);
    Atomic::And(CubeSlots::sendShutdown, ~cv);
    Atomic::And(CubeSlots::sendStipple, ~cv);
    Atomic::And(CubeSlots::vramPaused, ~cv);
    Atomic::And(CubeSlots::touch, ~cv);

    // Store new identity
    lastACK = fullACK;
    address = addr;
    this->cubeRecord = cubeRecord;

    LOG(("CUBE[%d]: Connected to system. "
        "record=%02x addr=%02x/%02x%02x%02x%02x%02x hwid=%016"PRIx64"\n",
        id(), cubeRecord, addr.channel, addr.id[0], addr.id[1], addr.id[2], addr.id[3],
        addr.id[4], getHWID()));

    // The cube is now connected. At this instant we may start sending packets to it.
    Atomic::Or(CubeSlots::sysConnected, cv);
    CubeSlots::pairConnected.atomicMark(cubeRecord - SysLFS::kCubeBase);

    // Propagate this connection to userspace
    Event::setCubePending(Event::PID_CONNECTION, id());
}

void CubeSlot::disconnect()
{
    LOG(("CUBE[%d]: Disconnected from system\n", id()));
    _SYSCubeIDVector cv = bit();

    // Make sure we dispatch a user disconnect event, even if another cube
    // or the same cube reconnects in the same slot before we can dispatch the event.
    Atomic::Or(CubeSlots::disconnectFlag, cv);

    // Disconnect it from the system; the user will follow when we dispatch the event.
    Atomic::And(CubeSlots::sysConnected, ~cv);

    // Begin trying to reconnect
    CubeSlots::pairConnected.atomicClear(cubeRecord - SysLFS::kCubeBase);

    // Propagate this disconnection to userspace
    Event::setCubePending(Event::PID_CONNECTION, id());

    setVideoBuffer(0);
    setMotionBuffer(0);
    NeighborSlot::resetSlots(cv);
    NeighborSlot::resetPairs(cv);
}

void CubeSlot::userConnect()
{
    Atomic::Or(CubeSlots::userConnected, bit());
    setVideoBuffer(0);
    VirtAssetSlots::rebindCube(id());
}

void CubeSlot::userDisconnect()
{
    Atomic::And(CubeSlots::userConnected, ~bit());
}

bool CubeSlot::isTouching() const
{
    /*
     * For pulse-stretching, we need to register a touch if either
     * the current ACK response indicates a touch, OR if we're holding
     * onto a touch in CubeSlots::touch.
     */

    return (bit() & CubeSlots::touch) || (lastACK.neighbors[0] & NB0_FLAG_TOUCH);
}

void CubeSlot::clearTouchEvent() const
{
    /*
     * Clear the pulse-stretched version of our 'touch' state, once we've
     * sent a touch event to userspace. Note that this may require sending
     * another touch event so that userspace can see the cleared state, in
     * case both a press and release happened before userspace got to see
     * the press.
     */

    ASSERT(CubeSlots::touch & bit());
    Atomic::ClearLZ(CubeSlots::touch, id());

    if (!isTouching()) {
        Event::setCubePending(Event::PID_CUBE_TOUCH, id());
    }
}

void CubeSlot::setVideoBuffer(_SYSVideoBuffer *v)
{
    if (v) {
        // Update this VideoBuffer's flash bank, if necessary
        VRAMFlags vf(v);
<<<<<<< HEAD
        vf.setTo(_SYS_VF_A21, VirtAssetSlots::getCubeBank(id());
=======
        vf.setTo(_SYS_VF_A21, VirtAssetSlots::getCubeBank(id()));
>>>>>>> a5d95487
        vf.apply(v);
    }

    vbuf = v;
}

void CubeSlot::startAssetLoad(SvmMemory::VirtAddr groupVA, uint16_t baseAddr)
{
    /*
     * Trigger the beginning of an asset group installation for this cube.
     * There must be a SYSAssetLoader currently set.
     */

    // Translate and verify addresses
    SvmMemory::PhysAddr groupPA;
    if (!SvmMemory::mapRAM(groupVA, sizeof(_SYSAssetGroup), groupPA))
        return;
    _SYSAssetGroup *G = reinterpret_cast<_SYSAssetGroup*>(groupPA);
    _SYSAssetLoader *L = CubeSlots::assetLoader;
    if (!L) return;
    _SYSAssetLoaderCube *LC = assetLoaderCube(L);
    if (!LC) return;
    _SYSAssetGroupCube *GC = assetGroupCube(G);
    if (!GC) return;

    // Read (cached) asset group header. Must be valid.
    const _SYSAssetGroupHeader *headerVA =
        reinterpret_cast<const _SYSAssetGroupHeader*>(G->pHdr);
    _SYSAssetGroupHeader header;
    if (!SvmMemory::copyROData(header, headerVA))
        return;

    // Because we're storing this in a 32-bit struct field, squash groupVA
    SvmMemory::squashPhysicalAddr(groupVA);

    // Initialize state
    Atomic::ClearLZ(L->complete, id());
    GC->baseAddr = baseAddr;
    LC->pAssetGroup = groupVA;
    LC->progress = 0;
    LC->dataSize = header.dataSize;
    LC->reserved = 0;
    LC->head = 0;
    LC->tail = 0;

    #ifdef SIFTEO_SIMULATOR
    if (CubeSlots::simAssetLoaderBypass) {
        /*
         * Asset loader bypass mode: Instead of actually sending this
         * loadstream over the radio, instantaneously decompress it into
         * the cube's flash memory.
         */

        // Use our reference implementation of the Loadstream decoder
        Cube::Hardware *simCube = SystemMC::getCubeForSlot(this);
        if (simCube) {
            FlashStorage::CubeRecord *storage = simCube->flash.getStorage();
            LoadstreamDecoder lsdec(storage->ext, sizeof storage->ext);

            lsdec.setAddress(baseAddr << 7);
            lsdec.handleSVM(G->pHdr + sizeof header, header.dataSize);

            LOG(("FLASH[%d]: Installed asset group %s at base address "
                "0x%08x (loader bypassed)\n",
                id(), SvmDebugPipe::formatAddress(G->pHdr).c_str(), baseAddr));

            // Mark this as done already.
            LC->progress = header.dataSize;
            Atomic::SetLZ(L->complete, id());

            return;
        }
    }
    #endif

    LOG(("FLASH[%d]: Sending asset group %s, at base address 0x%08x\n",
        id(), SvmDebugPipe::formatAddress(G->pHdr).c_str(), baseAddr));

    DEBUG_ONLY({
        // In debug builds, we log the asset download time
        assetLoadTimestamp = SysTime::ticks();
    });

    // Start by resetting the flash decoder.
    requestFlashReset();
    Atomic::SetLZ(CubeSlots::flashAddrPending, id());

    // Only _after_ triggering the reset, start the actual download
    // by marking cubeVec as valid.
    Atomic::SetLZ(L->cubeVec, id());

    // Start filling our asset data FIFOs.
    Tasks::trigger(Tasks::AssetLoader);
}

void CubeSlot::requestFlashReset()
{
    Atomic::And(CubeSlots::flashResetSent, ~bit());
    Atomic::Or(CubeSlots::flashResetWait, bit());
}

bool CubeSlot::radioProduce(PacketTransmission &tx)
{
    _SYSCubeIDVector cv = bit();
    tx.dest = getRadioAddress();
    tx.packet.len = 0;

    /* 
     * First priority: Send VRAM data.
     *
     * Normally this comes from a general-purpose VideoBuffer, though we
     * do have some special-purpose ways to send VRAM data without a
     * VideoBuffer.
     */

    if (UNLIKELY(CubeSlots::sendShutdown & cv)) {
        /*
         * Tell this cube to power off, by sending it to _SYS_VM_SLEEP.
         * We leave this bit set; if the cube doesn't go to sleep right
         * away, keep telling it to. Once we succeed, the cube will
         * disconnect.
         */

        codec.encodePoke(tx.packet, offsetof(_SYSVideoRAM, mode)/2,
            _SYS_VM_SLEEP | (_SYS_VF_CONTINUOUS << 8));

        ASSERT(!tx.packet.isFull());

    } else if (UNLIKELY(CubeSlots::sendStipple & cv)) {
        /* 
         * Show that this cube is paused, by having it draw a stipple pattern.
         *
         * Note, we expect this cube to have finished rendering already,
         * or it may end up drawing a garbage frame behind the stipple!
         *
         * This does not require us to have a vbuf attached. But if we
         * do, we'll use it to be a good citizen and avoid using continuous
         * mode or causing an unintentional rotation change.
         */

        _SYSVideoBuffer *localVBuf = vbuf;
        unsigned modeFlagsWord = _SYS_VM_STAMP;
        if (localVBuf) {
            uint8_t flags = localVBuf->vram.flags ^ _SYS_VF_TOGGLE;
            localVBuf->flags = flags;
            modeFlagsWord |= flags << 8;
        } else {
            modeFlagsWord |= _SYS_VF_CONTINUOUS << 8;
        }

        codec.encodePoke(tx.packet, offsetof(_SYSVideoRAM, fb)/2,          0x0220);
        codec.encodePoke(tx.packet, offsetof(_SYSVideoRAM, colormap[2])/2, 0x0000);
        codec.encodePoke(tx.packet, offsetof(_SYSVideoRAM, stamp_pitch)/2, 0x0201);
        codec.encodePoke(tx.packet, offsetof(_SYSVideoRAM, stamp_x)/2,     0x8000);
        codec.encodePoke(tx.packet, offsetof(_SYSVideoRAM, stamp_key)/2,   0x0000);
        codec.encodePoke(tx.packet, offsetof(_SYSVideoRAM, first_line)/2,  0x8000);
        codec.encodePoke(tx.packet, offsetof(_SYSVideoRAM, mode)/2,        modeFlagsWord);

        ASSERT(!tx.packet.isFull());
        Atomic::And(CubeSlots::sendStipple, ~cv);

    } else if (LIKELY(0 == (CubeSlots::vramPaused & cv))) {
        // Normal updates from VideoBuffer

        if (codec.encodeVRAM(tx.packet, vbuf))
            if (paintControl.vramFlushed(this))
                codec.encodeVRAM(tx.packet, vbuf);
    }

    /*
     * Second priority: Download assets to flash
     */

    if (CubeSlots::flashResetWait & cv) {
        /*
         * We need to reset the flash decoder before we can send any data.
         *
         * We can only do this if a reset is needed, hasn't already
         * been sent. Send the reset token, and synchronously reset
         * any flash-related IRQ state.
         *
         * Note the flash reset's dual purpose, of both resetting the
         * cube's flash state machine and triggering the cube to send
         * us an ACK packet with a valid flash byte count. So, we
         * actually end up sending two resets if we haven't yet seen a
         * valid flash ACK from this cube.
         */

        if (CubeSlots::flashResetSent & cv) {
            // Already sent the reset. Has it timed out?

            if (SysTime::ticks() > flashDeadline) {
                DEBUG_LOG(("FLASH[%d]: Reset timeout\n", id()));
                Atomic::ClearLZ(CubeSlots::flashResetSent, id());
            }

        } else if (codec.flashReset(tx.packet)) {
            // Okay, we sent a reset. Remember to wait for the ACK.

            DEBUG_LOG(("FLASH[%d]: Sending reset token\n", id()));
            Atomic::SetLZ(CubeSlots::flashResetSent, id());
            flashDeadline = SysTime::ticks() + SysTime::msTicks(RTT_DEADLINE_MS);
        }

    } else {
        // Not waiting on a reset. See if we need to send asset data.
        // Since we can't read external flash pages in our ISR, we're
        // restricted to accessing user RAM only. So, we send data from
        // a small user-ram buffer, and use a Task to refill that buffer.

        _SYSAssetLoader *L = CubeSlots::assetLoader;
        if (isAssetLoading(L)) {
            _SYSAssetLoaderCube *LC = assetLoaderCube(L);
            if (LC) {
                bool done = false;
                bool escape = codec.flashSend(tx.packet, LC, id(), done);

                if (done) {
                    /* Finished sending the group, and the cube finished writing it. */
                    Atomic::SetLZ(L->complete, id());
                    Event::setCubePending(Event::PID_CUBE_ASSETDONE, id());

                    DEBUG_ONLY({
                        // In debug builds only, we log the asset download time
                        float seconds = (SysTime::ticks() - assetLoadTimestamp) * (1.0f / SysTime::sTicks(1));
                        LOG(("FLASH[%d]: Finished loading in %.3f seconds\n", id(), seconds));
                    });
                }

                // We can't put anything else in this packet if an escape was written
                if (escape)
                    return true;
            }
        }
    }

    /*
     * Third priority: Sensor time synchronization
     *
     * Time syncs are kind of special.  We use them to assign
     * each cube to a different timeslice of our sensor polling
     * period, allowing the neighbor sensors to cooperate via
     * time division multiplexing. The packet itself is a short
     * (3 byte) and simple packet which simply adjusts the phase
     * of the cube's sensor timer.
     */

    if (timeSyncState)  {
        timeSyncState--;
    } else if (tx.packet.len == 0) {
        timeSyncState = 1000;
        codec.timeSync(tx.packet, calculateTimeSync());
        tx.noAck = true;    // just throw it out there UDP style
        return true;
    }

    // Finalize this packet. Must be last.
    bool hasContent = codec.endPacket(tx.packet);

    /*
     * XXX: We don't have to always return true... we can return false if
     *      we have no useful work to do, so long as we still occasionally
     *      return true to request a ping packet at some particular interval.
     */
    return true;
}

void CubeSlot::radioAcknowledge(const PacketBuffer &packet)
{
    RF_ACKType *ack = (RF_ACKType *) packet.bytes;

    // ACKs are always at least one byte.
    if (packet.len < 1) {
        ASSERT(0 && "Empty ACK packet. Radio bug?");
        return;
    }

    // If this is a query response, it doesn't follow the usual ACK format.
    // (Queries include an ID, so this isn't subject to the 'stale ACK' test below)
    if (ack->frame_count & QUERY_ACK_BIT) {
        queryResponse(packet);
        return;
    }

    // All ACKs have a header byte with frame rate control info
    {
        uint8_t delta = ack->frame_count - lastACK.frame_count;
        delta &= FRAME_ACK_COUNT;
        if (delta)
            paintControl.ackFrames(this, delta);
    }

    if (packet.len >= offsetof(RF_ACKType, flash_fifo_bytes) + sizeof ack->flash_fifo_bytes) {
        // This ACK includes a valid flash_fifo_bytes counter

        uint8_t loadACK = ack->flash_fifo_bytes - lastACK.flash_fifo_bytes;

        DEBUG_LOG(("FLASH[%d]: Valid ACK for %d bytes (resetWait=%d, resetSent=%d)\n",
            id(), loadACK,
            !!(CubeSlots::flashResetWait & cv),
            !!(CubeSlots::flashResetSent & cv)));

        /*
         * Acknowledge FIFO bytes
         *
         * Note that these ACKs may get lost; CubeCodec will explicitly request
         * a resend if it's out of buffer space! (Normally dropped ACKs aren't
         * an issue, since we'll have other ACKs in the pipeline. But if we hit
         * a pipeline bubble and/or multiple ACKs drop in a row, we need to
         * intervene)
         */
        codec.flashAckBytes(loadACK);
    }

    if (packet.len >= offsetof(RF_ACKType, accel) + sizeof ack->accel) {
        // Has valid accelerometer data.

        // Has the state changed at all? If not, don't bother storing it.
        if (memcmp(lastACK.accel, ack->accel, sizeof lastACK.accel)) {

            // Notify userspace about the immediate update
            Event::setCubePending(Event::PID_CUBE_ACCELCHANGE, id());

            // If userspace has subscribed to high-frequency updates, write to its MotionBuffer
            if (motionWriter.hasBuffer()) {
                motionWriter.write(MotionUtil::captureAccelState(*ack),
                                   SysTime::ticks());
            }
        }
    }

    if (packet.len >= offsetof(RF_ACKType, neighbors) + sizeof ack->neighbors) {
        // Has valid neighbor/flag data

        /*
         * Look for valid touch up/down events, signified by any edge on the touch toggle bit.
         * We maintain a pulse-stretched version in CubeSlots::touch, which we can set here but
         * which is never cleared until userspace has a chance to see the event.
         *
         * We never clear CubeSlots::touch here. That's done by clearTouchEvent(), after
         * we finish dispatching events to userspace.
         */
        if ((lastACK.neighbors[0] ^ ack->neighbors[0]) & NB0_FLAG_TOUCH) {
            if (ack->neighbors[0] & NB0_FLAG_TOUCH) {
                Atomic::SetLZ(CubeSlots::touch, id());
            }
            Event::setCubePending(Event::PID_CUBE_TOUCH, id());
        }

        // Is this a flash reset ACK?
        if ((lastACK.neighbors[1] ^ ack->neighbors[1]) & NB1_FLAG_FLS_RESET) {
            Atomic::ClearLZ(CubeSlots::flashResetWait, id());
        }

        // Trigger a rescan of all neighbors, during event dispatch
        Event::setCubePending(Event::PID_NEIGHBORS, id());
    }

    if (packet.len >= offsetof(RF_ACKType, battery_v) + sizeof ack->battery_v) {
        // Packet has a valid battery voltage. Dispatch an event, if it's changed.

        if (lastACK.battery_v != ack->battery_v)
            Event::setCubePending(Event::PID_CUBE_BATTERY, id());
    }

    if (packet.len >= offsetof(RF_ACKType, hwid) + sizeof ack->hwid) {
        // Has valid hardware ID. We already know the cube's HWID from when we
        // first connected it... but just out of paranoia, check whether it's changed
        // and disconnect the cube if so.

        if (memcmp(lastACK.hwid, ack->hwid, sizeof ack->hwid))
            disconnect();
    }

    // Store the mutable parts of the ACK packet (Prior to the HWID)
    memcpy(&lastACK, ack, MIN(offsetof(RF_ACKType, hwid), packet.len));
}

void CubeSlot::radioTimeout()
{
    disconnect();
}

uint64_t CubeSlot::getHWID()
{
    uint64_t result = 0;
    memcpy(&result, lastACK.hwid, sizeof lastACK.hwid);
    return result;
}

uint16_t CubeSlot::calculateTimeSync()
{
    /*
     * Calculate the phase value to, at this very moment, deliver to the
     * cube in order to settle it into the proper neighbor timeslot.
     */

    /*
     * This returns a raw timer reload value. The timer runs off a 16 MHz
     * clock, with a divide-by-12 prescaler. The counter rolls over at 13 bits.
     */
    const SysTime::Ticks cubeTicks = SysTime::ticks() / SysTime::hzTicks(16000000 / 12);
    const unsigned timerPeriod = 0x2000;
    const unsigned timerMask   = 0x1FFF;

    /*
     * We nominally want to divide this period totally evenly by
     * _SYS_NUM_CUBE_SLOTS, to give each cube the same size allocation.
     * However, any padding we can provide around the slots can help us
     * be more robust in the face of failures, plus they can help us
     * debug hardware issues by occasionally choosing a slower baud rate
     * for the neighbor packets.
     *
     * An easy way to do this is to reverse the bits in our cube ID number,
     * then scale the resulting number by the nominal size of a slot. This
     * way, the slots appear to subdivide every time log2(N) of the number of
     * cubes increases. Note that our slot width is 1/32nd of the period, as
     * that's the smallest power of two >= _SYS_NUM_CUBE_SLOTS.
     */

    // 5-bit lookup table for bit reversal
    static const uint8_t rev5[] = {
        0x00, 0x10, 0x08, 0x18, 0x04, 0x14, 0x0c, 0x1c,  // 8
        0x02, 0x12, 0x0a, 0x1a, 0x06, 0x16, 0x0e, 0x1e,  // 16
        0x01, 0x11, 0x09, 0x19, 0x05, 0x15, 0x0d, 0x1d,  // 24
     /* 0x03, 0x13, 0x0b, 0x1b, 0x07, 0x17, 0x0f, 0x1f,     32 (unused) */
    };

    STATIC_ASSERT(_SYS_NUM_CUBE_SLOTS <= 32);
    STATIC_ASSERT(arraysize(rev5) == _SYS_NUM_CUBE_SLOTS);
    const unsigned slotWidth = timerPeriod / 32;
    unsigned slotID = rev5[id()];

    return (cubeTicks + slotID * slotWidth) & timerMask;
}

void CubeSlot::queryResponse(const PacketBuffer &packet)
{
    /// XXX implement me
}<|MERGE_RESOLUTION|>--- conflicted
+++ resolved
@@ -129,11 +129,7 @@
     if (v) {
         // Update this VideoBuffer's flash bank, if necessary
         VRAMFlags vf(v);
-<<<<<<< HEAD
-        vf.setTo(_SYS_VF_A21, VirtAssetSlots::getCubeBank(id());
-=======
         vf.setTo(_SYS_VF_A21, VirtAssetSlots::getCubeBank(id()));
->>>>>>> a5d95487
         vf.apply(v);
     }
 
