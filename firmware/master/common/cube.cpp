/* -*- mode: C; c-basic-offset: 4; intent-tabs-mode: nil -*-
 *
 * This file is part of the internal implementation of the Sifteo SDK.
 * Confidential, not for redistribution.
 *
 * Copyright <c> 2011 Sifteo, Inc. All rights reserved.
 */

#include <protocol.h>
#include <sifteo/machine.h>

#include "cube.h"
#include "vram.h"
#include "accel.h"

#include "neighbors.h"

using namespace Sifteo;

/*
 * Frame rate control parameters
 *
 * fpsLow --
 *    "Minimum" frame rate. If we're waiting more than this long
 *    for a frame to render, give up. Prevents us from getting wedged
 *    if a cube stops responding.
 *
 * fpsHigh --
 *    Maximum frame rate. Paint will always block until at least this
 *    long since the previous frame, in order to provide a global rate
 *    limit for the whole app.
 *
 * fpContinuous --
 *    When at least this many frames are pending acknowledgment, we
 *    switch to continuous rendering mode. Instead of waiting for a
 *    signal from us, the cubes will just render continuously.
 *
 * fpSingle --
 *    The inverse of fpContinuous. When at least this few frames are
 *    pending, we switch back to one-shot triggered rendering.
 *
 * fpMax --
 *    Maximum number of pending frames to track. If we hit this limit,
 *    Paint() calls will block.
 *
 * fpMin --
 *    Minimum number of pending frames to track. If we go below this
 *    limit, we'll start ignoring acknowledgments.
 */

static const SysTime::Ticks fpsLow = SysTime::hzTicks(4);
static const SysTime::Ticks fpsHigh = SysTime::hzTicks(60);
static const int8_t fpContinuous = 3;
static const int8_t fpSingle = -4;
static const int8_t fpMax = 5;
static const int8_t fpMin = -8;

/*
 * Slot instances
 */

CubeSlot CubeSlot::instances[_SYS_NUM_CUBE_SLOTS];
_SYSCubeIDVector CubeSlot::vecEnabled;
_SYSCubeIDVector CubeSlot::flashResetWait;
_SYSCubeIDVector CubeSlot::flashResetSent;
_SYSCubeIDVector CubeSlot::flashACKValid;
_SYSCubeIDVector CubeSlot::frameACKValid;
_SYSCubeIDVector CubeSlot::neighborACKValid;

void CubeSlot::enableCubes(_SYSCubeIDVector cv) {
    NeighborSlot::resetSlots(cv);
    Sifteo::Atomic::Or(vecEnabled, cv);
}

void CubeSlot::disableCubes(_SYSCubeIDVector cv) {
    Sifteo::Atomic::And(vecEnabled, ~cv);
    Sifteo::Atomic::And(flashResetWait, ~cv);
    Sifteo::Atomic::And(flashResetSent, ~cv);
    Sifteo::Atomic::And(flashACKValid, ~cv);
    Sifteo::Atomic::And(neighborACKValid, ~cv);
    NeighborSlot::resetSlots(cv);
    NeighborSlot::resetPairs(cv);
    // TODO: if any of the cubes in cv are currently part of a
    // neighbor-pair with any cubes that are still active, those
    // active cubes neeed to remove their now-defunct neighbors
}


void CubeSlot::loadAssets(_SYSAssetGroup *a) {
    _SYSAssetGroupCube *ac = assetCube(a);

    if (!ac)
        return;
    if (isAssetGroupLoaded(a))
        return;

    const _SYSAssetGroupHeader *hdr = a->hdr;
    if (!Runtime::checkUserPointer(hdr, sizeof *hdr))
        return;
    
    // XXX: Pick a base address too!
    ac->progress = 0;

    LOG(("FLASH[%d]: Sending asset group %p, %d bytes\n", id(), a, hdr->dataSize));

    DEBUG_ONLY({
        // In debug builds, we log the asset download time
        assetLoadTimestamp = SysTime::ticks();
    });

    // Start by resetting the flash decoder. This must happen before we set 'loadGroup'.
    Atomic::And(flashResetSent, ~bit());
    Atomic::Or(flashResetWait, bit());

    // Then start streaming asset data for this group
    a->reqCubes |= bit();
    loadGroup = a;
}

bool CubeSlot::radioProduce(PacketTransmission &tx)
{
    /*
     * XXX: Pairing. Try to connect, if we aren't connected. And use a real address.
     *      For now I'm hardcoding the default address, since that's what
     *      the emulator will come up with.
     */

    address.channel = 0x02;
    address.id[0] = id();
    address.id[1] = 0xe7;
    address.id[2] = 0xe7;
    address.id[3] = 0xe7;
    address.id[4] = 0xe7;

    tx.dest = &address;
    tx.packet.len = 0;

    // First priority: Send video buffer updates

    codec.encodeVRAM(tx.packet, vbuf);

    // Second priority: Download assets to flash

    if (flashResetWait & bit()) {
        /*
         * We need to reset the flash decoder before we can send any data.
         *
         * We can only do this if a reset is needed, hasn't already
         * been sent. Send the reset token, and synchronously reset
         * any flash-related IRQ state.
         *
         * Note the flash reset's dual purpose, of both resetting the
         * cube's flash state machine and triggering the cube to send
         * us an ACK packet with a valid flash byte count. So, we
         * actually end up sending two resets if we haven't yet seen a
         * valid flash ACK from this cube.
         */

        if (flashResetSent & bit()) {
            // Already sent the reset. Has it timed out?

            if (SysTime::ticks() > flashDeadline) {
                DEBUG_LOG(("FLASH[%d]: Reset timeout\n", id()));
                Atomic::ClearLZ(flashResetSent, id());
            }

        } else if (codec.flashReset(tx.packet)) {
            // Okay, we sent a reset. Remember to wait for the ACK.

            DEBUG_LOG(("FLASH[%d]: Sending reset token\n", id()));
            Atomic::SetLZ(flashResetSent, id());
            flashDeadline = SysTime::ticks() + SysTime::msTicks(RTT_DEADLINE_MS);
        }

    } else {
        // Not waiting on a reset. See if we need to send asset data.

        bool done = false;
        _SYSAssetGroup *group = loadGroup;

        if (group && !(group->doneCubes & bit()) &&
            codec.flashSend(tx.packet, group, assetCube(group), done)) {

            if (done) {
                /* Finished asset loading */
                Atomic::SetLZ(group->doneCubes, id());
                Event::setPending(EventBits::ASSETDONE, id());

                DEBUG_ONLY({
                    // In debug builds only, we log the asset download time
                    float seconds = (SysTime::ticks() - assetLoadTimestamp) * (1.0f / SysTime::sTicks(1));
                    LOG(("FLASH[%d]: Finished loading group %p in %.3f seconds\n",
                         id(), group, seconds));
                })
            }
        }
    }

    /*
     * Third priority: Sensor time synchronization
     *
     * XXX: Time syncs are kind of special.  We use them to assign
     *      each cube to a different timeslice of our sensor polling
     *      period, allowing the neighbor sensors to cooperate via
     *      time division multiplexing. The packet itself is a short
     *      (3 byte) and simple packet which simply adjusts the phase
     *      of the cube's sensor timer.
     *
     *      We'll need to do some work on the master to calculate this
     *      phase by using the current time plus an estimate of radio
     *      latency. We'll also want to disable hardware retries on
     *      these packets, so that we always have the best possible
     *      control over our latency.
     *
     *      This is totally fake for now. We just rely on getting
     *      lucky, and having few enough cubes that it's likely we do.
     */

    if (timeSyncState)  {
        timeSyncState--;
    } else if (tx.packet.len == 0) {
        timeSyncState = 10000;
        codec.timeSync(tx.packet, id() << 12);
        return true;
    }

    // Finalize this packet. Must be last.
    codec.endPacket(tx.packet);

    /*
     * XXX: We don't have to always return true... we can return false if
     *      we have no useful work to do, so long as we still occasionally
     *      return true to request a ping packet at some particular interval.
     */
    return true;
}

void CubeSlot::radioAcknowledge(const PacketBuffer &packet)
{
    RF_ACKType *ack = (RF_ACKType *) packet.bytes;

    if (packet.len >= offsetof(RF_ACKType, frame_count) + sizeof ack->frame_count) {
        // This ACK includes a valid frame_count counter

        if (frameACKValid & bit()) {
            // Some frame(s) finished rendering.

            uint8_t frameACK = ack->frame_count - framePrevACK;
            Atomic::Add(pendingFrames, -(int32_t)frameACK);

        } else {
            Atomic::SetLZ(frameACKValid, id());
        }

        framePrevACK = ack->frame_count;
    }

    if (packet.len >= offsetof(RF_ACKType, flash_fifo_bytes) + sizeof ack->flash_fifo_bytes) {
        // This ACK includes a valid flash_fifo_bytes counter

        if (flashACKValid & bit()) {
            // Two valid ACKs in a row, we can count bytes.

            uint8_t loadACK = ack->flash_fifo_bytes - flashPrevACK;
        
            DEBUG_LOG(("FLASH[%d]: Valid ACK for %d bytes (resetWait=%d)\n",
                id(), loadACK, !!(flashResetWait & bit())));

            if (flashResetWait & bit()) {
                // We're waiting on a reset
                if (loadACK)
                    Atomic::ClearLZ(flashResetWait, id());
            } else {
                // Acknowledge FIFO bytes

                /*
                 * XXX: Since we can always lose ACK packets without
                 *      warning, we could theoretically deadlock here,
                 *      where we perpetually wait on an ACK that the
                 *      cube has already sent. Since flash writes are
                 *      somewhat pipelined, in practice we'd actually
                 *      have to lose several ACKs in a row. But it
                 *      could indeed happen. We should have a watchdog
                 *      here, to assume FIFO has been drained (or
                 *      explicitly request another flash ACK) if we've
                 *      been waiting for more than some safe amount of
                 *      time.
                 *
                 *      Alternatively, we could solve this on the cube
                 *      end by having it send a longer-than-strictly-
                 *      necessary ACK packet every so often.
                 */

                codec.flashAckBytes(loadACK);
            }

        } else {
            // Now we've seen one ACK
            Atomic::SetLZ(flashACKValid, id());
        }

        flashPrevACK = ack->flash_fifo_bytes;
    }

    if (packet.len >= offsetof(RF_ACKType, accel) + sizeof ack->accel) {
        // Has valid accelerometer data. Is it different from our previous state?

        int8_t x = ack->accel[0];
        int8_t y = ack->accel[1];

        if (x != accelState.x || y != accelState.y) {
            accelState.x = x;
            accelState.y = y;
<<<<<<< HEAD
            Event::setPending(_SYS_EVENT_ACCELCHANGE, id());

			//test for gestures
			AccelState &accel = AccelState::getInstance( id() );
			accel.updateTiltState();
			accel.updateShakeState();
=======
            Event::setPending(EventBits::ACCELCHANGE, id());
>>>>>>> c074cc3c
        }
    }

    if (packet.len >= offsetof(RF_ACKType, neighbors) + sizeof ack->neighbors) {
        // Has valid neighbor/flag data

        if (neighborACKValid & bit()) {
            // Look for valid touches, signified by any edge on the touch toggle bit
            
            if ((neighbors[0] ^ ack->neighbors[0]) & NB0_FLAG_TOUCH) {
                Event::setPending(EventBits::TOUCH, id());
            }

			Event::setPending(EventBits::NEIGHBOR, id());
            
        } else {
            Atomic::SetLZ(neighborACKValid, id());
        }

        // Store the raw state
        neighbors[0] = ack->neighbors[0];
        neighbors[1] = ack->neighbors[1];
        neighbors[2] = ack->neighbors[2];
        neighbors[3] = ack->neighbors[3];
    }
    
    if (packet.len >= offsetof(RF_ACKType, battery_v) + sizeof ack->battery_v) {
        // Has valid battery voltage
        
        rawBatteryV = ack->battery_v;
    }
    
    if (packet.len >= offsetof(RF_ACKType, hwid) + sizeof ack->hwid) {
        // Has valid hardware ID
        
        memcpy(hwid.bytes, ack->hwid, sizeof ack->hwid);
    }
}

void CubeSlot::radioTimeout()
{
    /* XXX: Disconnect this cube */
}

void CubeSlot::paintCubes(_SYSCubeIDVector cv)
{
    /*
     * If a previous repaint is still in progress, wait for it to
     * finish. Then trigger a repaint on all cubes that need one.
     *
     * Since we always send VRAM data to the radio in order of
     * increasing address, having the repaint trigger (vram.flags) at
     * the end of memory guarantees that the remainder of VRAM will
     * have already been sent by the time the cube gets the trigger.
     *
     * Why does this operate on a cube vector? Because we want to
     * trigger all cubes at close to the same time. So, we first wait
     * for all cubes to finish their last paint, then we trigger all
     * cubes.
     */

    _SYSCubeIDVector waitVec = cv;
    while (waitVec) {
        _SYSCubeID id = Intrinsic::CLZ(waitVec);
        instances[id].waitForPaint();
        waitVec ^= Intrinsic::LZ(id);
    }

    SysTime::Ticks timestamp = SysTime::ticks();

    _SYSCubeIDVector paintVec = cv;
    while (paintVec) {
        _SYSCubeID id = Intrinsic::CLZ(paintVec);
        instances[id].triggerPaint(timestamp);
        paintVec ^= Intrinsic::LZ(id);
    }
}

void CubeSlot::finishCubes(_SYSCubeIDVector cv)
{
    while (cv) {
        _SYSCubeID id = Intrinsic::CLZ(cv);
        instances[id].waitForFinish();
        cv ^= Intrinsic::LZ(id);
    }
}

void CubeSlot::waitForPaint()
{
    /*
     * Wait until we're allowed to do another paint. Since our
     * rendering is usually not fully synchronous, this is not nearly
     * as strict as waitForFinish()!
     */

    for (;;) {
        Atomic::Barrier();
        SysTime::Ticks now = SysTime::ticks();

        // Watchdog expired? Give up waiting.
        if (now > (paintTimestamp + fpsLow))
            break;

        // Wait for minimum frame rate AND for pending renders
        if (now > (paintTimestamp + fpsHigh)
            && pendingFrames <= fpMax)
            break;

        Radio::halt();
    }
}

void CubeSlot::waitForFinish()
{
    /*
     * Wait until all previous rendering has finished, and all of VRAM
     * has been updated over the radio.  Does *not* wait for any
     * minimum frame rate. If no rendering is pending, we return
     * immediately.
     *
     * Continuous rendering is turned off, if it was on.
     */

    uint8_t flags = VRAM::peekb(*vbuf, offsetof(_SYSVideoRAM,flags));
    if (flags & _SYS_VF_CONTINUOUS) {
        /*
         * If we were in continuous rendering mode, pendingFrames isn't
         * exact; it's more of a running accumulator. In that case, we have
         * to turn off continuous rendering mode, flush everything over the
         * radio, then do one Paint(). This is what paintSync() does.
         * So, at this point we just need to reset pendingFrames to zero
         * and turn off continuous mode.
         */
         
        pendingFrames = 0;

        VRAM::pokeb(*vbuf, offsetof(_SYSVideoRAM, flags), flags & ~_SYS_VF_CONTINUOUS);
        VRAM::unlock(*vbuf);
    }
     
    for (;;) {
        Atomic::Barrier();
        SysTime::Ticks now = SysTime::ticks();

        if (now > (paintTimestamp + fpsLow)) {
            // Watchdog expired. Give up waiting, and forcibly reset pendingFrames.
            pendingFrames = 0;
            break;
        }

        if (pendingFrames <= 0 && (vbuf == 0 || vbuf->cm32 == 0)) {
            // No pending renders or VRAM updates
            break;
        }

        Radio::halt();
    }
}

void CubeSlot::triggerPaint(SysTime::Ticks timestamp)
{
    _SYSAssetGroup *group = loadGroup;
        
    if (vbuf) {
        uint8_t flags = VRAM::peekb(*vbuf, offsetof(_SYSVideoRAM, flags));
        int32_t pending = Atomic::Load(pendingFrames);
        int32_t newPending = pending;

        /*
         * Keep pendingFrames above the lower limit. We make this
         * adjustment lazily, rather than doing it from inside the
         * ISR.
         */
        if (pending < fpMin)
            newPending = fpMin;

        /*
         * Count all requested paint operations, so that we can
         * loosely match them with acknowledged frames. This isn't a
         * strict 1:1 mapping, but it's used to close the loop on
         * repaint speed.
         *
         * We don't want to unlock() until we're actually ready to
         * start transmitting data over the radio, so we'll detect new
         * frames by either checking for bits that are already
         * unlocked (in needPaint) or bits that are pending unlock.
         */
        uint32_t needPaint = vbuf->needPaint | vbuf->cm32next;
        if (needPaint)
            newPending++;

        /*
         * We turn on continuous rendering only when we're doing a
         * good job at keeping the cube busy continuously, as measured
         * using our pendingFrames counter. We have some hysteresis,
         * so that continuous rendering is only turned off once the
         * cube is clearly pulling ahead of our ability to provide it
         * with frames.
         *
         * We only allow continuous rendering when we aren't downloading
         * assets to this cube. Continuous rendering makes flash downloading
         * extremely slow- flash is strictly lower priority than graphics
         * on the cube, but continuous rendering asks the cube to render
         * graphics as fast as possible.
         */

        if (group && !(group->doneCubes & bit())) {
            flags &= ~_SYS_VF_CONTINUOUS;
        } else {
            if (newPending >= fpContinuous)
                flags |= _SYS_VF_CONTINUOUS;
            if (newPending <= fpSingle)
                flags &= ~_SYS_VF_CONTINUOUS;
        }
                
        /*
         * If we're not using continuous mode, each frame is triggered
         * explicitly by toggling a bit in the flags register.
         *
         * We can always trigger a render by setting the TOGGLE bit to
         * the inverse of framePrevACK's LSB. If we don't know the ACK data
         * yet, we have to punt and set continuous mode for now.
         */
        if (!(flags & _SYS_VF_CONTINUOUS) && needPaint) {
            if (frameACKValid & bit()) {
                flags &= ~_SYS_VF_TOGGLE;
                if (!(framePrevACK & 1))
                    flags |= _SYS_VF_TOGGLE;
            } else {
                flags |= _SYS_VF_CONTINUOUS;
            }
        }

        /*
         * Atomically apply our changes to pendingFrames.
         */
        Atomic::Add(pendingFrames, newPending - pending);

        /*
         * Now we're ready to set the ISR loose on transmitting this frame over the radio.
         */
        VRAM::pokeb(*vbuf, offsetof(_SYSVideoRAM, flags), flags);
        VRAM::unlock(*vbuf);
        vbuf->needPaint = 0;
    }

    /*
     * We must always update paintTimestamp, even if this turned out
     * to be a no-op. An application which makes no changes to VRAM
     * but just calls paint() in a tight loop should iterate at the
     * 'fastPeriod' defined above.
     */
    paintTimestamp = timestamp;
}<|MERGE_RESOLUTION|>--- conflicted
+++ resolved
@@ -311,16 +311,12 @@
         if (x != accelState.x || y != accelState.y) {
             accelState.x = x;
             accelState.y = y;
-<<<<<<< HEAD
-            Event::setPending(_SYS_EVENT_ACCELCHANGE, id());
+            Event::setPending(EventBits::ACCELCHANGE, id());
 
 			//test for gestures
 			AccelState &accel = AccelState::getInstance( id() );
 			accel.updateTiltState();
 			accel.updateShakeState();
-=======
-            Event::setPending(EventBits::ACCELCHANGE, id());
->>>>>>> c074cc3c
         }
     }
 
