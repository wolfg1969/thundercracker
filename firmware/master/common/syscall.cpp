/* -*- mode: C; c-basic-offset: 4; intent-tabs-mode: nil -*-
 *
 * This file is part of the internal implementation of the Sifteo SDK.
 * Confidential, not for redistribution.
 *
 * Copyright <c> 2011 Sifteo, Inc. All rights reserved.
 */

/*
 * Implementations for all syscall handlers.
 *
 * This is our front line of defense against buggy or malicious game
 * code, so here is where we need to carefully validate all input
 * values. The object implementations past this level don't
 * necessarily validate their input.
 */

#include <math.h>
#include <sifteo/machine.h>
#include <sifteo/abi.h>
#include "radio.h"
#include "cubeslots.h"
#include "cube.h"
#include "runtime.h"
#include "vram.h"
#include "neighbors.h"
#include "accel.h"
#include "audiomixer.h"
#include "prng.h"

extern "C" {

<<<<<<< HEAD
struct _SYSEventVectors _SYS_vectors;

const SvmSyscall SyscallTable[] = {
    #include "syscall-table.def"
};

// TODO: implement!
void _SYS_ret() {

}

// XXX: floating point support stubbed out for now
uint32_t _SYS_add_f32() {
    return 0;
}

uint32_t _SYS_add_f64() {
    return 0;
}

uint32_t _SYS_sub_f32() {
    return 0;
}

uint32_t _SYS_sub_f64() {
    return 0;
}

uint32_t _SYS_mul_f32() {
    return 0;
}

uint32_t _SYS_mul_f64() {
    return 0;
}

uint32_t _SYS_div_f32() {
    return 0;
}

uint32_t _SYS_div_f64() {
    return 0;
}

uint32_t _SYS_fpext_f32_f64() {
    return 0;
}

uint32_t _SYS_fpround_f64_f32() {
    return 0;
}

uint32_t _SYS_fptosint_f32_i32() {
    return 0;
}

uint32_t _SYS_fptosint_f32_i64() {
    return 0;
}

uint32_t _SYS_fptosint_f64_i32() {
    return 0;
}

uint32_t _SYS_fptosint_f64_i64() {
    return 0;
}

uint32_t _SYS_fptouint_f32_i32() {
    return 0;
}

uint32_t _SYS_fptouint_f32_i64() {
    return 0;
}

uint32_t _SYS_fptouint_f64_i32() {
    return 0;
}

uint32_t _SYS_fptouint_f64_i64() {
    return 0;
}

uint32_t _SYS_sinttofp_i32_f32() {
    return 0;
}

uint32_t _SYS_sinttofp_i32_f64() {
    return 0;
}

uint32_t _SYS_sinttofp_i64_f32() {
    return 0;
}

uint32_t _SYS_sinttofp_i64_f64() {
    return 0;
}

uint32_t _SYS_uinttofp_i32_f32() {
    return 0;
}

uint32_t _SYS_uinttofp_i32_f64() {
    return 0;
}

uint32_t _SYS_uinttofp_i64_f32() {
    return 0;
}

uint32_t _SYS_uinttofp_i64_f64() {
    return 0;
}

uint32_t _SYS_oeq_f32() {
    return 0;
}

uint32_t _SYS_oeq_f64() {
    return 0;
}

uint32_t _SYS_une_f32() {
    return 0;
}

uint32_t _SYS_une_f64() {
    return 0;
}

uint32_t _SYS_oge_f32() {
    return 0;
}

uint32_t _SYS_oge_f64() {
    return 0;
}

uint32_t _SYS_olt_f32() {
    return 0;
}

uint32_t _SYS_olt_f64() {
    return 0;
}

uint32_t _SYS_ole_f32() {
    return 0;
}

uint32_t _SYS_ole_f64() {
    return 0;
}

uint32_t _SYS_ogt_f32() {
    return 0;
}

uint32_t _SYS_ogt_f64() {
    return 0;
}

uint32_t _SYS_uo_f32() {
    return 0;
}

uint32_t _SYS_uo_f64() {
    return 0;
}

uint32_t _SYS_o_f32() {
    return 0;
}

uint32_t _SYS_o_f64() {
    return 0;
}

=======
>>>>>>> 267872fa
#define MEMSET_BODY() {                                                 \
    if (Runtime::checkUserArrayPointer(dest, sizeof *dest, count)) {    \
        while (count) {                                                 \
            *(dest++) = value;                                          \
            count--;                                                    \
        }                                                               \
    }                                                                   \
}

void _SYS_memset8(uint8_t *dest, uint8_t value, uint32_t count) MEMSET_BODY()
void _SYS_memset16(uint16_t *dest, uint16_t value, uint32_t count) MEMSET_BODY()
void _SYS_memset32(uint32_t *dest, uint32_t value, uint32_t count) MEMSET_BODY()

#define MEMCPY_BODY() {                                                 \
    if (Runtime::checkUserArrayPointer(dest, sizeof *dest, count) &&    \
        Runtime::checkUserArrayPointer(src, sizeof *src, count)) {      \
        while (count) {                                                 \
            *(dest++) = *(src++);                                       \
            count--;                                                    \
        }                                                               \
    }                                                                   \
}   

void _SYS_memcpy8(uint8_t *dest, const uint8_t *src, uint32_t count) MEMCPY_BODY()
void _SYS_memcpy16(uint16_t *dest, const uint16_t *src, uint32_t count) MEMCPY_BODY()
void _SYS_memcpy32(uint32_t *dest, const uint32_t *src, uint32_t count) MEMCPY_BODY()

int _SYS_memcmp8(const uint8_t *a, const uint8_t *b, uint32_t count)
{
    if (Runtime::checkUserPointer(a, count) && Runtime::checkUserPointer(b, count)) {
        while (count) {
            int diff = *(a++) - *(b++);
            if (diff)
                return diff;
            count--;
        }
    }
    return 0;
}

uint32_t _SYS_strnlen(const char *str, uint32_t maxLen)
{
    uint32_t len = 0;

    if (Runtime::checkUserPointer(str, maxLen)) {
        while (len < maxLen && *str) {
            str++;
            len++;
        }
    }
    
    return len;
}

void _SYS_strlcpy(char *dest, const char *src, uint32_t destSize)
{
    /*
     * Like the BSD strlcpy(), guaranteed to NUL-terminate.
     * We check the src pointer as we go, since the size is not known ahead of time.
     */

    if (destSize && Runtime::checkUserPointer(dest, destSize)) {
        char *last = dest + destSize - 1;
        
        while (dest < last && Runtime::checkUserPointer(src, 1)) {
            char c = *(src++);
            if (c)
                *(dest++) = c;
            else
                break;
        }

        // Guaranteed to NUL-terminate
        *dest = '\0';
    }            
}

void _SYS_strlcat(char *dest, const char *src, uint32_t destSize)
{
    if (destSize && Runtime::checkUserPointer(dest, destSize)) {
        char *last = dest + destSize - 1;

        // Skip to NUL character
        while (dest < last && *dest)
            dest++;

        // Append all the bytes we can
        while (dest < last && Runtime::checkUserPointer(src, 1)) {
            char c = *(src++);
            if (c)
                *(dest++) = c;
            else
                break;
        }

        // Guaranteed to NUL-termiante
        *dest = '\0';
    }            
    
}

void _SYS_strlcat_int(char *dest, int src, uint32_t destSize)
{
    /*
     * Integer to string conversion. Currently uses snprintf
     * (or sniprintf on embedded builds) but doesn't necessarily need to.
     */

    if (destSize && Runtime::checkUserPointer(dest, destSize)) {
        char *last = dest + destSize - 1;

        // Skip to NUL character
        while (dest < last && *dest)
            dest++;

        if (dest < last)
            snprintf(dest, last-dest, "%d", src);

        // Guaranteed to NUL-termiante
        *last = '\0';
    }
}

void _SYS_strlcat_int_fixed(char *dest, int src, unsigned width, unsigned lz, uint32_t destSize)
{
    if (destSize && Runtime::checkUserPointer(dest, destSize)) {
        char *last = dest + destSize - 1;

        // Skip to NUL character
        while (dest < last && *dest)
            dest++;

        if (dest < last)
            snprintf(dest, last-dest, lz ? "%0*d" : "%*d", width, src);

        // Guaranteed to NUL-termiante
        *last = '\0';
    }
}
    
void _SYS_strlcat_int_hex(char *dest, int src, unsigned width, unsigned lz, uint32_t destSize)
{
    if (destSize && Runtime::checkUserPointer(dest, destSize)) {
        char *last = dest + destSize - 1;

        // Skip to NUL character
        while (dest < last && *dest)
            dest++;

        if (dest < last)
            snprintf(dest, last-dest, lz ? "%0*x" : "%*x", width, src);

        // Guaranteed to NUL-termiante
        *last = '\0';
    }
}

int _SYS_strncmp(const char *a, const char *b, uint32_t count)
{
    if (Runtime::checkUserPointer(a, count) && Runtime::checkUserPointer(b, count)) {
        while (count) {
            uint8_t aV = *(a++);
            uint8_t bV = *(b++);
            int diff = aV - bV;
            if (diff)
                return diff;
            if (!aV)
                break;
            count--;
        }
    }
    return 0;
}

void _SYS_sincosf(float x, float *sinOut, float *cosOut)
{
	/*
	 * This syscall exists as such because it's very common, especially for
	 * our game code, to compute both sine and cosine of the same angle.
	 *
	 * It's possible to do both operations in one step, e.g. with the
	 * sincosf() function from GNU's math library.
	 *
	 * Right now we eschew this optimization in favor of portability,
	 * but this function is in the ABI so we can optimize later without
	 * breaking compatibility.
	 */

	if (Runtime::checkUserPointer(sinOut, sizeof *sinOut))
		*sinOut = sinf(x);
	if (Runtime::checkUserPointer(cosOut, sizeof *cosOut))
		*cosOut = cosf(x);
}

float _SYS_fmodf(float a, float b)
{
    if (isfinite(a) && b != 0)
        return fmodf(a, b);
    else
        return NAN;
}

void _SYS_prng_init(struct _SYSPseudoRandomState *state, uint32_t seed)
{
    if (Runtime::checkUserPointer(state, sizeof *state))
        PRNG::init(state, seed);
}

uint32_t _SYS_prng_value(struct _SYSPseudoRandomState *state)
{
    if (Runtime::checkUserPointer(state, sizeof *state))
        return PRNG::value(state);
    return 0;
}

uint32_t _SYS_prng_valueBounded(struct _SYSPseudoRandomState *state, uint32_t limit)
{
    if (Runtime::checkUserPointer(state, sizeof *state))
        return PRNG::valueBounded(state, limit);
    return 0;
}

void _SYS_exit(void)
{
    Runtime::exit();
}

void _SYS_yield(void)
{
    Radio::halt();
    Event::dispatch();
}

void _SYS_paint(void)
{
    CubeSlots::paintCubes(CubeSlots::vecEnabled);
    Event::dispatch();
}

void _SYS_finish(void)
{
    CubeSlots::finishCubes(CubeSlots::vecEnabled);
    Event::dispatch();
}

void _SYS_ticks_ns(int64_t *nanosec)
{
    if (Runtime::checkUserPointer(nanosec, sizeof *nanosec))
        *nanosec = SysTime::ticks();
}

void _SYS_solicitCubes(_SYSCubeID min, _SYSCubeID max)
{
	CubeSlots::solicitCubes(min, max);
}
	
void _SYS_enableCubes(_SYSCubeIDVector cv)
{
    CubeSlots::enableCubes(CubeSlots::truncateVector(cv));
}

void _SYS_disableCubes(_SYSCubeIDVector cv)
{
    CubeSlots::disableCubes(CubeSlots::truncateVector(cv));
}

void _SYS_setVideoBuffer(_SYSCubeID cid, struct _SYSVideoBuffer *vbuf)
{
    if (Runtime::checkUserPointer(vbuf, sizeof *vbuf) && CubeSlots::validID(cid))
        CubeSlots::instances[cid].setVideoBuffer(vbuf);
}

void _SYS_loadAssets(_SYSCubeID cid, _SYSAssetGroup *group)
{
    if (Runtime::checkUserPointer(group, sizeof *group) && CubeSlots::validID(cid))
        CubeSlots::instances[cid].loadAssets(group);
}

void _SYS_getAccel(_SYSCubeID cid, struct _SYSAccelState *state)
{
    if (Runtime::checkUserPointer(state, sizeof *state) && CubeSlots::validID(cid))
        CubeSlots::instances[cid].getAccelState(state);
}

void _SYS_getNeighbors(_SYSCubeID cid, struct _SYSNeighborState *state) {
    if (Runtime::checkUserPointer(state, sizeof *state) && CubeSlots::validID(cid)) {
        NeighborSlot::instances[cid].getNeighborState(state);
    }
}   

void _SYS_getTilt(_SYSCubeID cid, struct _SYSTiltState *state)
{
    if (Runtime::checkUserPointer(state, sizeof *state) && CubeSlots::validID(cid))
        AccelState::instances[cid].getTiltState(state);
}

void _SYS_getShake(_SYSCubeID cid, _SYSShakeState *state)
{
    if (Runtime::checkUserPointer(state, sizeof *state) && CubeSlots::validID(cid))
        AccelState::instances[cid].getShakeState(state);
}

void _SYS_getRawNeighbors(_SYSCubeID cid, uint8_t buf[4])
{
    // XXX: Temporary for testing/demoing
    if (Runtime::checkUserPointer(buf, sizeof buf) && CubeSlots::validID(cid))
        CubeSlots::instances[cid].getRawNeighbors(buf);
}

uint8_t _SYS_isTouching(_SYSCubeID cid)
{
    if (CubeSlots::validID(cid)) {
        return CubeSlots::instances[cid].isTouching();
    }
    return 0;
}

void _SYS_getRawBatteryV(_SYSCubeID cid, uint16_t *v)
{
    // XXX: Temporary for testing. Master firmware should give cooked battery percentage.
    if (Runtime::checkUserPointer(v, sizeof v) && CubeSlots::validID(cid))
        *v = CubeSlots::instances[cid].getRawBatteryV();
}

void _SYS_getCubeHWID(_SYSCubeID cid, _SYSCubeHWID *hwid)
{
    // XXX: Maybe temporary?
    
    // XXX: Right now this is only guaranteed to be known after asset downloading, since
    //      there is no code yet to explicitly request it (via a flash reset)
    
    if (Runtime::checkUserPointer(hwid, sizeof hwid) && CubeSlots::validID(cid))
        *hwid = CubeSlots::instances[cid].getHWID();
}

void _SYS_vbuf_init(_SYSVideoBuffer *vbuf)
{
    if (Runtime::checkUserPointer(vbuf, sizeof *vbuf)) {
        VRAM::init(*vbuf);
    }
}

void _SYS_vbuf_lock(_SYSVideoBuffer *vbuf, uint16_t addr)
{
    if (Runtime::checkUserPointer(vbuf, sizeof *vbuf)) {
        VRAM::truncateWordAddr(addr);
        VRAM::lock(*vbuf, addr);
    }
}

void _SYS_vbuf_unlock(_SYSVideoBuffer *vbuf)
{
    if (Runtime::checkUserPointer(vbuf, sizeof *vbuf)) {
        VRAM::unlock(*vbuf);
    }
}

void _SYS_vbuf_poke(_SYSVideoBuffer *vbuf, uint16_t addr, uint16_t word)
{
    if (Runtime::checkUserPointer(vbuf, sizeof *vbuf)) {
        VRAM::truncateWordAddr(addr);
        VRAM::poke(*vbuf, addr, word);
    }
}

void _SYS_vbuf_pokeb(_SYSVideoBuffer *vbuf, uint16_t addr, uint8_t byte)
{
    if (Runtime::checkUserPointer(vbuf, sizeof *vbuf)) {
        VRAM::truncateByteAddr(addr);
        VRAM::pokeb(*vbuf, addr, byte);
    }
}

void _SYS_vbuf_peek(const _SYSVideoBuffer *vbuf, uint16_t addr, uint16_t *word)
{
    if (Runtime::checkUserPointer(vbuf, sizeof *vbuf)) {
        VRAM::truncateWordAddr(addr);
        *word = VRAM::peek(*vbuf, addr);
    }
}

void _SYS_vbuf_peekb(const _SYSVideoBuffer *vbuf, uint16_t addr, uint8_t *byte)
{
    if (Runtime::checkUserPointer(vbuf, sizeof *vbuf)) {
        VRAM::truncateByteAddr(addr);
        *byte = VRAM::peekb(*vbuf, addr);
    }
}

void _SYS_vbuf_fill(struct _SYSVideoBuffer *vbuf, uint16_t addr,
                    uint16_t word, uint16_t count)
{
    if (Runtime::checkUserPointer(vbuf, sizeof *vbuf)) {
        while (count) {
            VRAM::truncateWordAddr(addr);
            VRAM::poke(*vbuf, addr, word);
            count--;
            addr++;
        }
    }
}

void _SYS_vbuf_write(struct _SYSVideoBuffer *vbuf, uint16_t addr, const uint16_t *src, uint16_t count)
{
    if (Runtime::checkUserPointer(vbuf, sizeof *vbuf) && Runtime::checkUserPointer(src, count << 1)) {
        while (count) {
            VRAM::truncateWordAddr(addr);
            VRAM::poke(*vbuf, addr, *src);
            count--;
            addr++;
            src++;
        }
    }
}

void _SYS_vbuf_writei(struct _SYSVideoBuffer *vbuf, uint16_t addr, const uint16_t *src,
                      uint16_t offset, uint16_t count)
{
    if (Runtime::checkUserPointer(vbuf, sizeof *vbuf) && Runtime::checkUserPointer(src, count << 1)) {
        while (count) {
            uint16_t index = offset + *src;
            VRAM::truncateWordAddr(addr);
            VRAM::poke(*vbuf, addr, VRAM::index14(index));
            count--;
            addr++;
            src++;
        }
    }
}

void _SYS_vbuf_seqi(struct _SYSVideoBuffer *vbuf, uint16_t addr, uint16_t index, uint16_t count)
{
    if (Runtime::checkUserPointer(vbuf, sizeof *vbuf)) {
        while (count) {
            VRAM::truncateWordAddr(addr);
            VRAM::poke(*vbuf, addr, VRAM::index14(index));
            count--;
            addr++;
            index++;
        }
    }
}

void _SYS_vbuf_wrect(struct _SYSVideoBuffer *vbuf, uint16_t addr, const uint16_t *src, uint16_t offset, uint16_t count,
                     uint16_t lines, uint16_t src_stride, uint16_t addr_stride)
{
    /*
     * Shortcut for a rectangular blit, comprised of multiple calls to SYS_vbuf_writei.
     * We save the pointer validation for writei, since we want to do it per-scanline anyway.
     */

    while (lines--) {
        _SYS_vbuf_writei(vbuf, addr, src, offset, count);
        src += src_stride;
        addr += addr_stride;
    }
}

void _SYS_vbuf_spr_resize(struct _SYSVideoBuffer *vbuf, unsigned id, unsigned width, unsigned height)
{
    // Address validation occurs after these calculations, in _SYS_vbuf_poke.
    // Sprite ID validation is implicit.

    uint8_t xb = -(int)width;
    uint8_t yb = -(int)height;
    uint16_t word = ((uint16_t)xb << 8) | yb;
    uint16_t addr = ( offsetof(_SYSVideoRAM, spr[0].mask_y)/2 +
                     sizeof(_SYSSpriteInfo)/2 * id );

    _SYS_vbuf_poke(vbuf, addr, word);
}

void _SYS_vbuf_spr_move(struct _SYSVideoBuffer *vbuf, unsigned id, int x, int y)
{
    // Address validation occurs after these calculations, in _SYS_vbuf_poke.
    // Sprite ID validation is implicit.

    uint8_t xb = -x;
    uint8_t yb = -y;
    uint16_t word = ((uint16_t)xb << 8) | yb;
    uint16_t addr = ( offsetof(_SYSVideoRAM, spr[0].pos_y)/2 +
                      sizeof(_SYSSpriteInfo)/2 * id );

    _SYS_vbuf_poke(vbuf, addr, word);
}

void _SYS_audio_enableChannel(struct _SYSAudioBuffer *buffer)
{
    if (Runtime::checkUserPointer(buffer, sizeof(*buffer))) {
        AudioMixer::instance.enableChannel(buffer);
    }
}

#if 0
uint8_t _SYS_audio_play(const struct _SYSAudioModule *mod, _SYSAudioHandle *h, enum _SYSAudioLoopType loop)
{
    if (Runtime::checkUserPointer(mod, sizeof(*mod)) && Runtime::checkUserPointer(h, sizeof(*h))) {
        return AudioMixer::instance.play(mod, h, loop);
    }
    return false;
}
#endif

uint8_t _SYS_audio_play(struct _SYSAudioModule *mod, _SYSAudioHandle *h, enum _SYSAudioLoopType loop)
{
    if (Runtime::checkUserPointer(mod, sizeof(*mod)) && Runtime::checkUserPointer(h, sizeof(*h))) {
        return AudioMixer::instance.play(mod, h, loop);
    }
    return false;
}

uint8_t _SYS_audio_isPlaying(_SYSAudioHandle h)
{
    return AudioMixer::instance.isPlaying(h);
}

void _SYS_audio_stop(_SYSAudioHandle h)
{
    AudioMixer::instance.stop(h);
}

void _SYS_audio_pause(_SYSAudioHandle h)
{
    AudioMixer::instance.pause(h);
}

void _SYS_audio_resume(_SYSAudioHandle h)
{
    AudioMixer::instance.resume(h);
}

int _SYS_audio_volume(_SYSAudioHandle h)
{
    return AudioMixer::instance.volume(h);
}

void _SYS_audio_setVolume(_SYSAudioHandle h, int volume)
{
    AudioMixer::instance.setVolume(h, volume);
}

uint32_t _SYS_audio_pos(_SYSAudioHandle h)
{
    return AudioMixer::instance.pos(h);
}

void _SYS_setVector(_SYSVectorID vid, void *handler, void *context)
{
    if (vid < _SYS_NUM_VECTORS)
        Event::setVector(vid, handler, context);
}

void *_SYS_getVectorHandler(_SYSVectorID vid)
{
    if (vid < _SYS_NUM_VECTORS)
        return Event::getVectorHandler(vid);
    return NULL;
}

void *_SYS_getVectorContext(_SYSVectorID vid)
{
    if (vid < _SYS_NUM_VECTORS)
        return Event::getVectorContext(vid);
    return NULL;
}


}  // extern "C"<|MERGE_RESOLUTION|>--- conflicted
+++ resolved
@@ -30,9 +30,6 @@
 
 extern "C" {
 
-<<<<<<< HEAD
-struct _SYSEventVectors _SYS_vectors;
-
 const SvmSyscall SyscallTable[] = {
     #include "syscall-table.def"
 };
@@ -211,8 +208,6 @@
     return 0;
 }
 
-=======
->>>>>>> 267872fa
 #define MEMSET_BODY() {                                                 \
     if (Runtime::checkUserArrayPointer(dest, sizeof *dest, count)) {    \
         while (count) {                                                 \
