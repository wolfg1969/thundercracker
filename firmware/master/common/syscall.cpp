/* -*- mode: C; c-basic-offset: 4; intent-tabs-mode: nil -*-
 *
 * This file is part of the internal implementation of the Sifteo SDK.
 * Confidential, not for redistribution.
 *
 * Copyright <c> 2011 Sifteo, Inc. All rights reserved.
 */

/*
 * Implementations for all syscall handlers.
 *
 * This is our front line of defense against buggy or malicious game
 * code, so here is where we need to carefully validate all input
 * values. The object implementations past this level don't
 * necessarily validate their input.
 */

#include <sifteo/abi.h>
#include "radio.h"
#include "cube.h"
#include "runtime.h"
#include "vram.h"
<<<<<<< HEAD
#include "audiomixer.h"
=======
#include "neighbors.h"
#include "accel.h"
>>>>>>> 34a85a04

extern "C" {

struct _SYSEventVectors _SYS_vectors;

void _SYS_exit(void)
{
    Runtime::exit();
}

void _SYS_yield(void)
{
    Radio::halt();
    Event::dispatch();
}

void _SYS_paint(void)
{
    CubeSlot::paintCubes(CubeSlot::vecEnabled);
    Event::dispatch();
}

void _SYS_finish(void)
{
    CubeSlot::finishCubes(CubeSlot::vecEnabled);
    Event::dispatch();
}

void _SYS_ticks_ns(int64_t *nanosec)
{
    if (Runtime::checkUserPointer(nanosec, sizeof *nanosec))
        *nanosec = SysTime::ticks();
}

void _SYS_enableCubes(_SYSCubeIDVector cv)
{
    CubeSlot::enableCubes(CubeSlot::truncateVector(cv));
}

void _SYS_disableCubes(_SYSCubeIDVector cv)
{
    CubeSlot::disableCubes(CubeSlot::truncateVector(cv));
}

void _SYS_setVideoBuffer(_SYSCubeID cid, struct _SYSVideoBuffer *vbuf)
{
    if (Runtime::checkUserPointer(vbuf, sizeof *vbuf) && CubeSlot::validID(cid))
        CubeSlot::instances[cid].setVideoBuffer(vbuf);
}

void _SYS_loadAssets(_SYSCubeID cid, struct _SYSAssetGroup *group)
{
    if (Runtime::checkUserPointer(group, sizeof *group) && CubeSlot::validID(cid))
        CubeSlot::instances[cid].loadAssets(group);
}

void _SYS_getAccel(_SYSCubeID cid, struct _SYSAccelState *state)
{
    if (Runtime::checkUserPointer(state, sizeof *state) && CubeSlot::validID(cid))
        CubeSlot::instances[cid].getAccelState(state);
}

void _SYS_getNeighbors(_SYSCubeID cid, struct _SYSNeighborState *state) {
    if (Runtime::checkUserPointer(state, sizeof *state) && CubeSlot::validID(cid)) {
        NeighborSlot::instances[cid].getNeighborState(state);
    }
}   

void _SYS_getTilt(_SYSCubeID cid, struct _SYSTiltState *state)
{
    if (Runtime::checkUserPointer(state, sizeof *state) && CubeSlot::validID(cid))
        AccelState::instances[cid].getTiltState(state);
}

void _SYS_getShake(_SYSCubeID cid, _SYS_ShakeState *state)
{
    if (Runtime::checkUserPointer(state, sizeof *state) && CubeSlot::validID(cid))
        AccelState::instances[cid].getShakeState(state);
}


/*
void _SYS_getRawNeighbors(_SYSCubeID cid, uint8_t buf[4])
{
    // XXX: Temporary for testing/demoing
    if (Runtime::checkUserPointer(buf, sizeof buf) && CubeSlot::validID(cid))
        CubeSlot::instances[cid].getRawNeighbors(buf);
}
*/

void _SYS_getRawBatteryV(_SYSCubeID cid, uint16_t *v)
{
    // XXX: Temporary for testing. Master firmware should give cooked battery percentage.
    if (Runtime::checkUserPointer(v, sizeof v) && CubeSlot::validID(cid))
        *v = CubeSlot::instances[cid].getRawBatteryV();
}

void _SYS_getCubeHWID(_SYSCubeID cid, _SYSCubeHWID *hwid)
{
    // XXX: Maybe temporary?
    
    // XXX: Right now this is only guaranteed to be known after asset downloading, since
    //      there is no code yet to explicitly request it (via a flash reset)
    
    if (Runtime::checkUserPointer(hwid, sizeof hwid) && CubeSlot::validID(cid))
        *hwid = CubeSlot::instances[cid].getHWID();
}

void _SYS_vbuf_init(_SYSVideoBuffer *vbuf)
{
    if (Runtime::checkUserPointer(vbuf, sizeof *vbuf)) {
        VRAM::init(*vbuf);
    }
}

void _SYS_vbuf_lock(_SYSVideoBuffer *vbuf, uint16_t addr)
{
    if (Runtime::checkUserPointer(vbuf, sizeof *vbuf)) {
        VRAM::truncateWordAddr(addr);
        VRAM::lock(*vbuf, addr);
    }
}

void _SYS_vbuf_unlock(_SYSVideoBuffer *vbuf)
{
    if (Runtime::checkUserPointer(vbuf, sizeof *vbuf)) {
        VRAM::unlock(*vbuf);
    }
}

void _SYS_vbuf_poke(_SYSVideoBuffer *vbuf, uint16_t addr, uint16_t word)
{
    if (Runtime::checkUserPointer(vbuf, sizeof *vbuf)) {
        VRAM::truncateWordAddr(addr);
        VRAM::poke(*vbuf, addr, word);
    }
}

void _SYS_vbuf_pokeb(_SYSVideoBuffer *vbuf, uint16_t addr, uint8_t byte)
{
    if (Runtime::checkUserPointer(vbuf, sizeof *vbuf)) {
        VRAM::truncateByteAddr(addr);
        VRAM::pokeb(*vbuf, addr, byte);
    }
}

void _SYS_vbuf_peek(const _SYSVideoBuffer *vbuf, uint16_t addr, uint16_t *word)
{
    if (Runtime::checkUserPointer(vbuf, sizeof *vbuf)) {
        VRAM::truncateWordAddr(addr);
        *word = VRAM::peek(*vbuf, addr);
    }
}

void _SYS_vbuf_peekb(const _SYSVideoBuffer *vbuf, uint16_t addr, uint8_t *byte)
{
    if (Runtime::checkUserPointer(vbuf, sizeof *vbuf)) {
        VRAM::truncateByteAddr(addr);
        *byte = VRAM::peekb(*vbuf, addr);
    }
}

void _SYS_vbuf_fill(struct _SYSVideoBuffer *vbuf, uint16_t addr,
                    uint16_t word, uint16_t count)
{
    if (Runtime::checkUserPointer(vbuf, sizeof *vbuf)) {
        while (count) {
            VRAM::truncateWordAddr(addr);
            VRAM::poke(*vbuf, addr, word);
            count--;
            addr++;
        }
    }
}

void _SYS_vbuf_write(struct _SYSVideoBuffer *vbuf, uint16_t addr, const uint16_t *src, uint16_t count)
{
    if (Runtime::checkUserPointer(vbuf, sizeof *vbuf) && Runtime::checkUserPointer(src, count << 1)) {
        while (count) {
            VRAM::truncateWordAddr(addr);
            VRAM::poke(*vbuf, addr, *src);
            count--;
            addr++;
            src++;
        }
    }
}

void _SYS_vbuf_writei(struct _SYSVideoBuffer *vbuf, uint16_t addr, const uint16_t *src,
                      uint16_t offset, uint16_t count)
{
    if (Runtime::checkUserPointer(vbuf, sizeof *vbuf) && Runtime::checkUserPointer(src, count << 1)) {
        while (count) {
            uint16_t index = offset + *src;
            VRAM::truncateWordAddr(addr);
            VRAM::poke(*vbuf, addr, VRAM::index14(index));
            count--;
            addr++;
            src++;
        }
    }
}

void _SYS_vbuf_seqi(struct _SYSVideoBuffer *vbuf, uint16_t addr, uint16_t index, uint16_t count)
{
    if (Runtime::checkUserPointer(vbuf, sizeof *vbuf)) {
        while (count) {
            VRAM::truncateWordAddr(addr);
            VRAM::poke(*vbuf, addr, VRAM::index14(index));
            count--;
            addr++;
            index++;
        }
    }
}

void _SYS_audio_enableChannel(struct _SYSAudioBuffer *buffer)
{
    if (Runtime::checkUserPointer(buffer, sizeof(*buffer))) {
        AudioMixer::instance.enableChannel(buffer);
    }
}

bool _SYS_audio_play(const struct _SYSAudioModule *mod, _SYSAudioHandle *h, _SYSAudioLoopType loop)
{
    if (Runtime::checkUserPointer(mod, sizeof(*mod)) && Runtime::checkUserPointer(h, sizeof(*h))) {
        return false;
//        return AudioMixer::play();
    }
    return false;
}

bool _SYS_audio_isPlaying(_SYSAudioHandle h)
{
    return AudioMixer::instance.isPlaying(h);
}

void _SYS_audio_stop(_SYSAudioHandle h)
{
    AudioMixer::instance.stop(h);
}

void _SYS_audio_pause(_SYSAudioHandle h)
{
    AudioMixer::instance.pause(h);
}

void _SYS_audio_resume(_SYSAudioHandle h)
{
    AudioMixer::instance.resume(h);
}

int _SYS_audio_volume(_SYSAudioHandle h)
{
    return AudioMixer::instance.volume(h);
}

void _SYS_audio_setVolume(_SYSAudioHandle h, int volume)
{
    AudioMixer::instance.setVolume(h, volume);
}

uint32_t _SYS_audio_pos(_SYSAudioHandle h)
{
    return AudioMixer::instance.pos(h);
}

}  // extern "C"<|MERGE_RESOLUTION|>--- conflicted
+++ resolved
@@ -20,12 +20,9 @@
 #include "cube.h"
 #include "runtime.h"
 #include "vram.h"
-<<<<<<< HEAD
-#include "audiomixer.h"
-=======
 #include "neighbors.h"
 #include "accel.h"
->>>>>>> 34a85a04
+#include "audiomixer.h"
 
 extern "C" {
 
