--- conflicted
+++ resolved
@@ -33,11 +33,7 @@
      * we detect a button press.
      */
     uint8_t channelIdx = 0;
-<<<<<<< HEAD
     const uint8_t channels[5] = {2, 40, 80, 128, 129};		// channel>127 (special) 128:PRX 129:tx-sweep
-=======
-    const uint8_t channels[4] = { 2, 40, 80, 128 };     // channel>127 => PRX
->>>>>>> 136ea0e3
 
     NRF24L01::instance.setConstantCarrier(true, channels[channelIdx]);
     bool lastButton = HomeButton::isPressed();
@@ -66,16 +62,12 @@
                 if (channels[channelIdx] < 128) {
                     NRF24L01::instance.setConstantCarrier(true, channels[channelIdx]);
                 } else {
-<<<<<<< HEAD
                     if (channels[channelIdx] == 128) {
                         NRF24L01::instance.setPRXMode(true);
                     }
                     if (channels[channelIdx] == 129) {
                         sweep_mode = 1;
                     }
-=======
-                    NRF24L01::instance.setPRXMode(true);
->>>>>>> 136ea0e3
                 }
             } else {
                 green.setHigh();
