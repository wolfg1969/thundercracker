--- conflicted
+++ resolved
@@ -98,11 +98,8 @@
     static void bootloadRequestHandler(uint8_t argc, const uint8_t *args);
     static void rfPacketTestHandler(uint8_t argc, const uint8_t *args);
     static void rebootRequestHandler(uint8_t argc, const uint8_t *args);
-<<<<<<< HEAD
     static void rtcTestHandler(uint8_t argc, const uint8_t *args);
-=======
     static void getFirmwareVersion(uint8_t argc, const uint8_t *args);
->>>>>>> 11604717
 };
 
 #endif // FACTORYTEST_H