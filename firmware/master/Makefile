--- conflicted
+++ resolved
@@ -12,11 +12,7 @@
 include $(TC_DIR)/Makefile.platform
 
 # CFLAGS gets added to the platform specific CFLAGS within Makefile.defs
-<<<<<<< HEAD
-CFLAGS := -Icommon -I../include -DNO_USERSPACE_HEADERS
-=======
 CFLAGS := -Icommon -I../include -DNOT_USERSPACE
->>>>>>> dd7d71e3
 CFLAGS_STM32 := -Istm32
 CFLAGS_SIM = -I$(DEPS_DIR)/portaudio/include
 
